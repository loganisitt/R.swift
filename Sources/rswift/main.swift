//
//  main.swift
//  R.swift
//
//  Created by Mathijs Kadijk on 11-12-14.
//  From: https://github.com/mac-cain13/R.swift
//  License: MIT License
//

import Foundation
import Commander
import RswiftCore
import XcodeEdit


// Argument convertibles
extension AccessLevel : ArgumentConvertible, CustomStringConvertible {
  public init(parser: ArgumentParser) throws {
    guard let value = parser.shift() else { throw ArgumentError.missingValue(argument: nil) }
    guard let level = AccessLevel(rawValue: value) else { throw ArgumentError.invalidType(value: value, type: "AccessLevel", argument: nil) }

    self = level
  }

  public var description: String {
    return rawValue
  }
}


extension ProcessInfo {
  func value(from current: String, name: String, key: String) throws -> String {
    if current != key { return current }
    guard let value = self.environment[key] else { throw ArgumentError.missingValue(argument: name) }

    return value
  }
}

// Flags grouped in struct for readability
struct CommanderFlags {
  static let version = Flag("version", description: "Prints version information about this release.")
}

// Default values for non-optional Commander Options
struct EnvironmentKeys {
  static let xcodeproj = "PROJECT_FILE_PATH"
  static let target = "TARGET_NAME"
  static let bundleIdentifier = "PRODUCT_BUNDLE_IDENTIFIER"
  static let productModuleName = "PRODUCT_MODULE_NAME"
  static let buildProductsDir = SourceTreeFolder.buildProductsDir.rawValue
  static let developerDir = SourceTreeFolder.developerDir.rawValue
  static let sourceRoot = SourceTreeFolder.sourceRoot.rawValue
  static let sdkRoot = SourceTreeFolder.sdkRoot.rawValue
}

// Options grouped in struct for readability
struct CommanderOptions {
  static let importModules = Option("import", "", description: "Add extra modules as import in the generated file, comma seperated.")
  static let accessLevel = Option("accessLevel", AccessLevel.internalLevel, description: "The access level [public|internal] to use for the generated R-file.")
  static let rswiftIgnore = Option("rswiftignore", ".rswiftignore", description: "Path to pattern file that describes files that should be ignored.")

  static let xcodeproj = Option("xcodeproj", EnvironmentKeys.xcodeproj, flag: "p", description: "Path to the xcodeproj file.")
  static let target = Option("target", EnvironmentKeys.target, flag: "t", description: "Target the R-file should be generated for.")

  static let bundleIdentifier = Option("bundleIdentifier", EnvironmentKeys.bundleIdentifier, description: "Bundle identifier the R-file is be generated for.")
  static let productModuleName = Option("productModuleName", EnvironmentKeys.productModuleName, description: "Product module name the R-file is generated for.")
  static let buildProductsDir = Option("buildProductsDir", EnvironmentKeys.buildProductsDir, description: "Build products folder that Xcode uses during build.")
  static let developerDir = Option("developerDir", EnvironmentKeys.developerDir, description: "Developer folder that Xcode uses during build.")
  static let sourceRoot = Option("sourceRoot", EnvironmentKeys.sourceRoot, description: "Source root folder that Xcode uses during build.")
  static let sdkRoot = Option("sdkRoot", EnvironmentKeys.sdkRoot, description: "SDK root folder that Xcode uses during build.")
}


// Options grouped in struct for readability
struct CommanderArguments {
  static let outputDir = Argument<String>("outputDir", description: "Output directory for the 'R.generated.swift' file.")
}

<<<<<<< HEAD
command(
  CommanderFlags.version,
=======

let generate = command(
  CommanderFlags.edge,
>>>>>>> 55ba27b5

  CommanderOptions.importModules,
  CommanderOptions.accessLevel,
  CommanderOptions.rswiftIgnore,

  CommanderOptions.xcodeproj,
  CommanderOptions.target,

  CommanderOptions.bundleIdentifier,
  CommanderOptions.productModuleName,
  CommanderOptions.buildProductsDir,
  CommanderOptions.developerDir,
  CommanderOptions.sourceRoot,
  CommanderOptions.sdkRoot,

  CommanderArguments.outputDir
<<<<<<< HEAD
) { version, importModules, accessLevel, rswiftIgnore, xcodeproj, target, bundle, productModule, buildProductsDir, developerDir, sourceRoot, sdkRoot, outputDir in
=======
) { edgeFlag, importModules, accessLevel, rswiftIgnore, xcodeproj, target, bundle, productModule, buildProductsDir, developerDir, sourceRoot, sdkRoot, outputDir in
>>>>>>> 55ba27b5

  let info = ProcessInfo()

  let xcodeprojPath = try info.value(from: xcodeproj, name: "xcodeproj", key: EnvironmentKeys.xcodeproj)
  let targetName = try info.value(from: target, name: "target", key: EnvironmentKeys.target)
  let bundleIdentifier = try info.value(from: bundle, name: "bundleIdentifier", key: EnvironmentKeys.bundleIdentifier)
  let productModuleName = try info.value(from: productModule, name: "productModuleName", key: EnvironmentKeys.productModuleName)

  let buildProductsDirPath = try info.value(from: buildProductsDir, name: "buildProductsDir", key: EnvironmentKeys.buildProductsDir)
  let developerDirPath = try info.value(from: developerDir, name: "developerDir", key: EnvironmentKeys.developerDir)
  let sourceRootPath = try info.value(from: sourceRoot, name: "sourceRoot", key: EnvironmentKeys.sourceRoot)
  let sdkRootPath = try info.value(from: sdkRoot, name: "sdkRoot", key: EnvironmentKeys.sdkRoot)


  let outputURL = URL(fileURLWithPath: outputDir).appendingPathComponent(Rswift.resourceFileName, isDirectory: false)
  let rswiftIgnoreURL = URL(fileURLWithPath: sourceRootPath).appendingPathComponent(rswiftIgnore, isDirectory: false)
  let modules = importModules
    .components(separatedBy: ",")
    .map { $0.trimmingCharacters(in: CharacterSet.whitespaces) }
    .filter { !$0.isEmpty }
    .map { Module.custom(name: $0) }


  let callInformation = CallInformation(
    outputURL: outputURL,
    rswiftIgnoreURL: rswiftIgnoreURL,

    accessLevel: accessLevel,
    imports: Set(modules),

    xcodeprojURL: URL(fileURLWithPath: xcodeprojPath),
    targetName: targetName,
    bundleIdentifier: bundleIdentifier,
    productModuleName: productModuleName,

    buildProductsDirURL: URL(fileURLWithPath: buildProductsDirPath),
    developerDirURL: URL(fileURLWithPath: developerDirPath),
    sourceRootURL: URL(fileURLWithPath: sourceRootPath),
    sdkRootURL: URL(fileURLWithPath: sdkRootPath)
  )

  try RswiftCore.run(callInformation)

}

// Temporary warning message during migration to R.swift 4
let parser = ArgumentParser(arguments: CommandLine.arguments)
_ = parser.shift()
let exception = parser.hasOption("version") || parser.hasOption("help")

if !exception && parser.shift() != "generate" {
  var arguments = CommandLine.arguments
  arguments.insert("generate", at: 1)
  let command = arguments
    .map { $0.contains(" ") ? "\"\($0)\"" : $0 }
    .joined(separator: " ")

  let message = "error: R.swift 4 requires \"generate\" command as first argument to the executable.\n"
    + "Change your call to something similar to this:\n\n"
    + "\(command)"
    + "\n"

  fputs("\(message)\n", stderr)
  exit(EXIT_FAILURE)
}

let group = Group()
group.addCommand("generate", "Generates R.generated.swift file", generate)
group.run(Rswift.version)<|MERGE_RESOLUTION|>--- conflicted
+++ resolved
@@ -77,14 +77,7 @@
   static let outputDir = Argument<String>("outputDir", description: "Output directory for the 'R.generated.swift' file.")
 }
 
-<<<<<<< HEAD
-command(
-  CommanderFlags.version,
-=======
-
 let generate = command(
-  CommanderFlags.edge,
->>>>>>> 55ba27b5
 
   CommanderOptions.importModules,
   CommanderOptions.accessLevel,
@@ -101,11 +94,7 @@
   CommanderOptions.sdkRoot,
 
   CommanderArguments.outputDir
-<<<<<<< HEAD
-) { version, importModules, accessLevel, rswiftIgnore, xcodeproj, target, bundle, productModule, buildProductsDir, developerDir, sourceRoot, sdkRoot, outputDir in
-=======
-) { edgeFlag, importModules, accessLevel, rswiftIgnore, xcodeproj, target, bundle, productModule, buildProductsDir, developerDir, sourceRoot, sdkRoot, outputDir in
->>>>>>> 55ba27b5
+) { importModules, accessLevel, rswiftIgnore, xcodeproj, target, bundle, productModule, buildProductsDir, developerDir, sourceRoot, sdkRoot, outputDir in
 
   let info = ProcessInfo()
 
