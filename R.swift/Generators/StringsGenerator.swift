--- conflicted
+++ resolved
@@ -57,7 +57,7 @@
   }
 
   // Ahem, this code is a bit of a mess. It might need cleaning up... ;-)
-<<<<<<< HEAD
+  // Maybe when we pick up this issue: https://github.com/mac-cain13/R.swift/issues/136
   private static func computeParams(filename: String, strings: [LocalizableStrings]) -> [StringValues] {
 
     var allParams: [String: [(Locale, String, [(String?, FormatSpecifier)])]] = [:]
@@ -69,16 +69,6 @@
     else {
       baseKeys = Set(bases.flatMap { $0.dictionary.keys })
     }
-=======
-  // Maybe when we pick up this issue: https://github.com/mac-cain13/R.swift/issues/136
-  private static func computeParams(filename: String, strings: [LocalizableStrings]) -> [StringValues]
-  {
-    var allParams: [String: [(Locale, String, [FormatSpecifier])]] = [:]
-    let baseKeys = strings
-      .filter { $0.locale.isBase }
-      .map { Set($0.dictionary.keys) }
-      .first
->>>>>>> ecffb7e8
 
     // Warnings about duplicates and empties
     for ls in strings {
