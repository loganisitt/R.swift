--- conflicted
+++ resolved
@@ -55,11 +55,8 @@
 		D5F05D461BB52078003AE55E /* duplicateJson in Resources */ = {isa = PBXBuildFile; fileRef = D5F05D451BB52078003AE55E /* duplicateJson */; };
 		D5F05D481BB520B1003AE55E /* FilesTests.swift in Sources */ = {isa = PBXBuildFile; fileRef = D5F05D471BB520B1003AE55E /* FilesTests.swift */; };
 		D5FAD9091B63B05700ECE230 /* Images.xcassets in Resources */ = {isa = PBXBuildFile; fileRef = D55C6CC61B5D757300301B0D /* Images.xcassets */; };
-<<<<<<< HEAD
 		E2F268B11C92BFE00093995D /* My R.swift colors.clr in Resources */ = {isa = PBXBuildFile; fileRef = E2F268B01C92BFE00093995D /* My R.swift colors.clr */; };
-=======
 		E22070771C92E137007A090B /* WhitespaceReuseIdentifer.xib in Resources */ = {isa = PBXBuildFile; fileRef = E22070761C92E137007A090B /* WhitespaceReuseIdentifer.xib */; };
->>>>>>> a8e16f5f
 		E49A92E1DBC6CCB05867DDB6 /* Pods_ResourceApp.framework in Frameworks */ = {isa = PBXBuildFile; fileRef = AEC5C6D68E1E8337CC9568C1 /* Pods_ResourceApp.framework */; };
 /* End PBXBuildFile section */
 
@@ -129,11 +126,8 @@
 		D5F05D431BB52063003AE55E /* Duplicate.json */ = {isa = PBXFileReference; fileEncoding = 4; lastKnownFileType = text.json; path = Duplicate.json; sourceTree = "<group>"; };
 		D5F05D451BB52078003AE55E /* duplicateJson */ = {isa = PBXFileReference; fileEncoding = 4; lastKnownFileType = text; path = duplicateJson; sourceTree = "<group>"; };
 		D5F05D471BB520B1003AE55E /* FilesTests.swift */ = {isa = PBXFileReference; fileEncoding = 4; lastKnownFileType = sourcecode.swift; path = FilesTests.swift; sourceTree = "<group>"; };
-<<<<<<< HEAD
 		E2F268B01C92BFE00093995D /* My R.swift colors.clr */ = {isa = PBXFileReference; lastKnownFileType = file; path = "My R.swift colors.clr"; sourceTree = "<group>"; };
-=======
 		E22070761C92E137007A090B /* WhitespaceReuseIdentifer.xib */ = {isa = PBXFileReference; fileEncoding = 4; lastKnownFileType = file.xib; path = WhitespaceReuseIdentifer.xib; sourceTree = "<group>"; };
->>>>>>> a8e16f5f
 /* End PBXFileReference section */
 
 /* Begin PBXFrameworksBuildPhase section */
