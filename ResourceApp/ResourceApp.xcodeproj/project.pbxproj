// !$*UTF8*$!
{
	archiveVersion = 1;
	classes = {
	};
	objectVersion = 46;
	objects = {

/* Begin PBXBuildFile section */
<<<<<<< HEAD
		1C912F7B1D5812AF00456B3D /* Comments.strings in Resources */ = {isa = PBXBuildFile; fileRef = 1C912F7A1D5812AF00456B3D /* Comments.strings */; };
=======
>>>>>>> 3b0e52d8
		4278A8983F091212CF85BC50 /* Pods_ResourceAppTests.framework in Frameworks */ = {isa = PBXBuildFile; fileRef = 275034DCC8B63BBF751DFF93 /* Pods_ResourceAppTests.framework */; };
		5D1AFAB11C858637003FE7AB /* Localizable.strings in Resources */ = {isa = PBXBuildFile; fileRef = 5D1AFAAF1C858637003FE7AB /* Localizable.strings */; };
		5D9E41341C96918E002172D3 /* StringsTests.swift in Sources */ = {isa = PBXBuildFile; fileRef = 5D9E41331C96918E002172D3 /* StringsTests.swift */; };
		C378DD7A1C68C2BF003598B8 /* SupplementaryElement.xib in Resources */ = {isa = PBXBuildFile; fileRef = C378DD791C68C2BF003598B8 /* SupplementaryElement.xib */; };
		D50175BE1B5FEFD000DB8314 /* Secondary.storyboard in Resources */ = {isa = PBXBuildFile; fileRef = D50175BC1B5FEFD000DB8314 /* Secondary.storyboard */; };
		D5159E9E1BBC33680013F52A /* Colors@2x.jpg in Resources */ = {isa = PBXBuildFile; fileRef = D5159E9D1BBC33680013F52A /* Colors@2x.jpg */; };
		D5159EA01BBC37BC0013F52A /* Colors@3x.jpg in Resources */ = {isa = PBXBuildFile; fileRef = D5159E9F1BBC37BC0013F52A /* Colors@3x.jpg */; };
		D5159EA21BBD0BB40013F52A /* Colors~ipad@2x.jpg in Resources */ = {isa = PBXBuildFile; fileRef = D5159EA11BBD0BB40013F52A /* Colors~ipad@2x.jpg */; };
		D51E60C11BB13626004BB376 /* Colors.jpg in Resources */ = {isa = PBXBuildFile; fileRef = D51E60C01BB13626004BB376 /* Colors.jpg */; };
		D51E60C51BB1E600004BB376 /* User@white.png in Resources */ = {isa = PBXBuildFile; fileRef = D51E60C21BB1E600004BB376 /* User@white.png */; };
		D51E60C61BB1E600004BB376 /* User@white@2x.png in Resources */ = {isa = PBXBuildFile; fileRef = D51E60C31BB1E600004BB376 /* User@white@2x.png */; };
		D51E60C71BB1E600004BB376 /* User@white@3x.png in Resources */ = {isa = PBXBuildFile; fileRef = D51E60C41BB1E600004BB376 /* User@white@3x.png */; };
		D51F47231B8FAF9F0028BAFD /* NibTests.swift in Sources */ = {isa = PBXBuildFile; fileRef = D51F47221B8FAF9F0028BAFD /* NibTests.swift */; };
		D52725FC1C4A7C6A0005C8D4 /* Sky.tiff in Resources */ = {isa = PBXBuildFile; fileRef = D52725FB1C4A7C6A0005C8D4 /* Sky.tiff */; };
		D52725FE1C4BB6BC0005C8D4 /* References.storyboard in Resources */ = {isa = PBXBuildFile; fileRef = D52725FD1C4BB6BC0005C8D4 /* References.storyboard */; };
		D55C6CC01B5D757300301B0D /* FirstViewController.swift in Sources */ = {isa = PBXBuildFile; fileRef = D55C6CBF1B5D757300301B0D /* FirstViewController.swift */; };
		D55C6CC21B5D757300301B0D /* SecondViewController.swift in Sources */ = {isa = PBXBuildFile; fileRef = D55C6CC11B5D757300301B0D /* SecondViewController.swift */; };
		D55C6CC51B5D757300301B0D /* Main.storyboard in Resources */ = {isa = PBXBuildFile; fileRef = D55C6CC31B5D757300301B0D /* Main.storyboard */; };
		D55C6CC71B5D757300301B0D /* Images.xcassets in Resources */ = {isa = PBXBuildFile; fileRef = D55C6CC61B5D757300301B0D /* Images.xcassets */; };
		D55C6CCA1B5D757300301B0D /* LaunchScreen.xib in Resources */ = {isa = PBXBuildFile; fileRef = D55C6CC81B5D757300301B0D /* LaunchScreen.xib */; };
		D55C6CD61B5D757300301B0D /* ResourceAppTests.swift in Sources */ = {isa = PBXBuildFile; fileRef = D55C6CD51B5D757300301B0D /* ResourceAppTests.swift */; };
		D56DC7701C42A5E700623437 /* StoryboardTests.swift in Sources */ = {isa = PBXBuildFile; fileRef = D56DC76F1C42A5E700623437 /* StoryboardTests.swift */; };
		D575E25D1B766CD800C22F0B /* My View.xib in Resources */ = {isa = PBXBuildFile; fileRef = D575E25C1B766CD800C22F0B /* My View.xib */; };
		D58AF2811B708CB300FB2A4E /* rswift.log in Resources */ = {isa = PBXBuildFile; fileRef = D50175BA1B5FEF6E00DB8314 /* rswift.log */; };
		D5AD5C911B78FC0500A8B96C /* duplicate.xib in Resources */ = {isa = PBXBuildFile; fileRef = D5AD5C901B78FC0500A8B96C /* duplicate.xib */; };
		D5AD5C941B78FC4E00A8B96C /* Duplicate.xib in Resources */ = {isa = PBXBuildFile; fileRef = D5AD5C931B78FC4E00A8B96C /* Duplicate.xib */; };
		D5AD5C971B7A7CDA00A8B96C /* duplicate.storyboard in Resources */ = {isa = PBXBuildFile; fileRef = D5AD5C961B7A7CDA00A8B96C /* duplicate.storyboard */; };
		D5AD5C991B7A7CE700A8B96C /* Duplicate.storyboard in Resources */ = {isa = PBXBuildFile; fileRef = D5AD5C981B7A7CE700A8B96C /* Duplicate.storyboard */; };
		D5AD5C9B1B7A8F4300A8B96C /* CellView.xib in Resources */ = {isa = PBXBuildFile; fileRef = D5AD5C9A1B7A8F4300A8B96C /* CellView.xib */; };
		D5AD5C9D1B7A901F00A8B96C /* ADuplicateCellView.xib in Resources */ = {isa = PBXBuildFile; fileRef = D5AD5C9C1B7A901F00A8B96C /* ADuplicateCellView.xib */; };
		D5AD5C9F1B7A924000A8B96C /* AppDelegate.swift in Sources */ = {isa = PBXBuildFile; fileRef = D5AD5C9E1B7A924000A8B96C /* AppDelegate.swift */; };
		D5AD5CA11B7A926200A8B96C /* DuplicateCellView.xib in Resources */ = {isa = PBXBuildFile; fileRef = D5AD5CA01B7A926200A8B96C /* DuplicateCellView.xib */; };
		D5B799851C1B8DB6009EA901 /* Settings.bundle in Resources */ = {isa = PBXBuildFile; fileRef = D5B799841C1B8DB6009EA901 /* Settings.bundle */; };
		D5B799871C1B8DD2009EA901 /* Specials.storyboard in Resources */ = {isa = PBXBuildFile; fileRef = D5B799861C1B8DD2009EA901 /* Specials.storyboard */; };
		D5BA2E5F1C90086C0025C9E3 /* CellCollectionView.xib in Resources */ = {isa = PBXBuildFile; fileRef = D5BA2E5E1C90086C0025C9E3 /* CellCollectionView.xib */; };
		D5CBCE491B7682B800C5D96B /* MyViewController.swift in Sources */ = {isa = PBXBuildFile; fileRef = D5CBCE481B7682B800C5D96B /* MyViewController.swift */; };
		D5CE930D1CA966D9009D0E62 /* rswift-tv.log in Resources */ = {isa = PBXBuildFile; fileRef = D5CE930C1CA966D9009D0E62 /* rswift-tv.log */; };
		D5CE930E1CA96714009D0E62 /* ImagesTests.swift in Sources */ = {isa = PBXBuildFile; fileRef = D5EB326D1B63AD6B005C7B47 /* ImagesTests.swift */; };
		D5DE480E1B5E1CC7000F6A85 /* R.generated.swift in Sources */ = {isa = PBXBuildFile; fileRef = D5DE480D1B5E1CC7000F6A85 /* R.generated.swift */; };
		D5E513BA1B8E111A0035ECAA /* AveriaLibre-B.ttf in Resources */ = {isa = PBXBuildFile; fileRef = D5E513B51B8E111A0035ECAA /* AveriaLibre-B.ttf */; };
		D5E513BB1B8E111A0035ECAA /* AveriaLibre-BI.ttf in Resources */ = {isa = PBXBuildFile; fileRef = D5E513B61B8E111A0035ECAA /* AveriaLibre-BI.ttf */; };
		D5E513BC1B8E111A0035ECAA /* AveriaLibre-L.ttf in Resources */ = {isa = PBXBuildFile; fileRef = D5E513B71B8E111A0035ECAA /* AveriaLibre-L.ttf */; };
		D5E513BD1B8E111A0035ECAA /* AveriaLibre.ttf in Resources */ = {isa = PBXBuildFile; fileRef = D5E513B81B8E111A0035ECAA /* AveriaLibre.ttf */; };
		D5E513BE1B8E111A0035ECAA /* GdyBkltter1911.ttf in Resources */ = {isa = PBXBuildFile; fileRef = D5E513B91B8E111A0035ECAA /* GdyBkltter1911.ttf */; };
		D5E513C01B8E11810035ECAA /* FontsTests.swift in Sources */ = {isa = PBXBuildFile; fileRef = D5E513BF1B8E11810035ECAA /* FontsTests.swift */; };
		D5EB32701B63AD6B005C7B47 /* ValidationTests.swift in Sources */ = {isa = PBXBuildFile; fileRef = D5EB326E1B63AD6B005C7B47 /* ValidationTests.swift */; };
		D5F05D3F1BB3CDF3003AE55E /* The App Icon.png in Resources */ = {isa = PBXBuildFile; fileRef = D5F05D3E1BB3CDF3003AE55E /* The App Icon.png */; };
		D5F05D421BB52002003AE55E /* Some.json in Resources */ = {isa = PBXBuildFile; fileRef = D5F05D411BB52002003AE55E /* Some.json */; };
		D5F05D441BB52063003AE55E /* Duplicate.json in Resources */ = {isa = PBXBuildFile; fileRef = D5F05D431BB52063003AE55E /* Duplicate.json */; };
		D5F05D461BB52078003AE55E /* duplicateJson in Resources */ = {isa = PBXBuildFile; fileRef = D5F05D451BB52078003AE55E /* duplicateJson */; };
		D5F05D481BB520B1003AE55E /* FilesTests.swift in Sources */ = {isa = PBXBuildFile; fileRef = D5F05D471BB520B1003AE55E /* FilesTests.swift */; };
		D5FAD9091B63B05700ECE230 /* Images.xcassets in Resources */ = {isa = PBXBuildFile; fileRef = D55C6CC61B5D757300301B0D /* Images.xcassets */; };
		DEF5599A1CA4873D009B8C51 /* AppDelegate.swift in Sources */ = {isa = PBXBuildFile; fileRef = DEF559991CA4873D009B8C51 /* AppDelegate.swift */; };
		DEF5599F1CA4873D009B8C51 /* Main.storyboard in Resources */ = {isa = PBXBuildFile; fileRef = DEF5599D1CA4873D009B8C51 /* Main.storyboard */; };
		DEF559A11CA4873D009B8C51 /* Assets.xcassets in Resources */ = {isa = PBXBuildFile; fileRef = DEF559A01CA4873D009B8C51 /* Assets.xcassets */; };
		DEF559AE1CA48892009B8C51 /* ResourceAppTests_tvOS.swift in Sources */ = {isa = PBXBuildFile; fileRef = DEF559AD1CA48892009B8C51 /* ResourceAppTests_tvOS.swift */; };
		DEF559B71CA48DC2009B8C51 /* R.generated.swift in Sources */ = {isa = PBXBuildFile; fileRef = DEF559B61CA48DC2009B8C51 /* R.generated.swift */; };
		DEF559B91CA4932F009B8C51 /* Rswift.framework in Frameworks */ = {isa = PBXBuildFile; fileRef = DEF559B81CA4932F009B8C51 /* Rswift.framework */; };
<<<<<<< HEAD
=======
		E20983241D585E78005ACBAA /* SegueTests.swift in Sources */ = {isa = PBXBuildFile; fileRef = E20983231D585E78005ACBAA /* SegueTests.swift */; };
		E20983261D585F8C005ACBAA /* Xib with ViewController.xib in Resources */ = {isa = PBXBuildFile; fileRef = E20983251D585F8C005ACBAA /* Xib with ViewController.xib */; };
>>>>>>> 3b0e52d8
		E2156B631CC4042900F341DC /* Settings.strings in Resources */ = {isa = PBXBuildFile; fileRef = E2156B651CC4042900F341DC /* Settings.strings */; };
		E2156B681CC41EB400F341DC /* Generic.strings in Resources */ = {isa = PBXBuildFile; fileRef = E2156B671CC41EB400F341DC /* Generic.strings */; };
		E2156B6A1CC4292600F341DC /* Duplicate.strings in Resources */ = {isa = PBXBuildFile; fileRef = E2156B691CC4292600F341DC /* Duplicate.strings */; };
		E2156B6C1CC4293000F341DC /* Duplicate#.strings in Resources */ = {isa = PBXBuildFile; fileRef = E2156B6B1CC4293000F341DC /* Duplicate#.strings */; };
		E2156B6E1CC42B6700F341DC /* @@.strings in Resources */ = {isa = PBXBuildFile; fileRef = E2156B6D1CC42B6700F341DC /* @@.strings */; };
		E22070771C92E137007A090B /* WhitespaceReuseIdentifer.xib in Resources */ = {isa = PBXBuildFile; fileRef = E22070761C92E137007A090B /* WhitespaceReuseIdentifer.xib */; };
		E24720CE1C96B71B00DF291D /* ColorsTests.swift in Sources */ = {isa = PBXBuildFile; fileRef = E24720CD1C96B71B00DF291D /* ColorsTests.swift */; };
		E2762AC01CCCDFDA0009BCAA /* Settings.stringsdict in Resources */ = {isa = PBXBuildFile; fileRef = E2762AC21CCCDFDA0009BCAA /* Settings.stringsdict */; };
		E2762AE01CCE62CC0009BCAA /* Generic.stringsdict in Resources */ = {isa = PBXBuildFile; fileRef = E2762ADF1CCE62CC0009BCAA /* Generic.stringsdict */; };
		E29693581CAD64B500401D53 /* __FILE__ in Resources */ = {isa = PBXBuildFile; fileRef = E29693571CAD64B500401D53 /* __FILE__ */; };
		E296935A1CAD64D100401D53 /* associatedtype in Resources */ = {isa = PBXBuildFile; fileRef = E29693591CAD64D100401D53 /* associatedtype */; };
		E296935C1CAD666200401D53 /* #column in Resources */ = {isa = PBXBuildFile; fileRef = E296935B1CAD666200401D53 /* #column */; };
		E2A10EF81CD13779006BFC63 /* RelativeToProject.xib in Resources */ = {isa = PBXBuildFile; fileRef = E2A10EF71CD13779006BFC63 /* RelativeToProject.xib */; };
<<<<<<< HEAD
=======
		E2CD68671D7CADEA00BEBE59 /* hello.txt in Resources */ = {isa = PBXBuildFile; fileRef = E2CD68641D7CACC100BEBE59 /* hello.txt */; };
>>>>>>> 3b0e52d8
		E2F268B11C92BFE00093995D /* My R.swift colors.clr in Resources */ = {isa = PBXBuildFile; fileRef = E2F268B01C92BFE00093995D /* My R.swift colors.clr */; };
		E49A92E1DBC6CCB05867DDB6 /* Pods_ResourceApp.framework in Frameworks */ = {isa = PBXBuildFile; fileRef = AEC5C6D68E1E8337CC9568C1 /* Pods_ResourceApp.framework */; };
/* End PBXBuildFile section */

/* Begin PBXContainerItemProxy section */
		D55C6CD01B5D757300301B0D /* PBXContainerItemProxy */ = {
			isa = PBXContainerItemProxy;
			containerPortal = D55C6CB01B5D757300301B0D /* Project object */;
			proxyType = 1;
			remoteGlobalIDString = D55C6CB71B5D757300301B0D;
			remoteInfo = ResourceApp;
		};
		DEF559B01CA48892009B8C51 /* PBXContainerItemProxy */ = {
			isa = PBXContainerItemProxy;
			containerPortal = D55C6CB01B5D757300301B0D /* Project object */;
			proxyType = 1;
			remoteGlobalIDString = DEF559961CA4873D009B8C51;
			remoteInfo = "ResourceApp-tvOS";
		};
/* End PBXContainerItemProxy section */

/* Begin PBXFileReference section */
<<<<<<< HEAD
		1C912F7A1D5812AF00456B3D /* Comments.strings */ = {isa = PBXFileReference; fileEncoding = 4; lastKnownFileType = text.plist.strings; path = Comments.strings; sourceTree = "<group>"; };
=======
>>>>>>> 3b0e52d8
		275034DCC8B63BBF751DFF93 /* Pods_ResourceAppTests.framework */ = {isa = PBXFileReference; explicitFileType = wrapper.framework; includeInIndex = 0; path = Pods_ResourceAppTests.framework; sourceTree = BUILT_PRODUCTS_DIR; };
		277C3D45ECA1EEF6F7DAF957 /* Pods-ResourceApp.debug.xcconfig */ = {isa = PBXFileReference; includeInIndex = 1; lastKnownFileType = text.xcconfig; name = "Pods-ResourceApp.debug.xcconfig"; path = "../Pods/Target Support Files/Pods-ResourceApp/Pods-ResourceApp.debug.xcconfig"; sourceTree = "<group>"; };
		5806108C4C9AA942D017FD38 /* Pods-ResourceAppTests.debug.xcconfig */ = {isa = PBXFileReference; includeInIndex = 1; lastKnownFileType = text.xcconfig; name = "Pods-ResourceAppTests.debug.xcconfig"; path = "../Pods/Target Support Files/Pods-ResourceAppTests/Pods-ResourceAppTests.debug.xcconfig"; sourceTree = "<group>"; };
		5D1AFAB01C858637003FE7AB /* en */ = {isa = PBXFileReference; lastKnownFileType = text.plist.strings; name = en; path = en.lproj/Localizable.strings; sourceTree = "<group>"; };
		5D1AFAB21C858647003FE7AB /* es */ = {isa = PBXFileReference; lastKnownFileType = text.plist.strings; name = es; path = es.lproj/Localizable.strings; sourceTree = "<group>"; };
		5D1AFAB31C85864F003FE7AB /* ja */ = {isa = PBXFileReference; lastKnownFileType = text.plist.strings; name = ja; path = ja.lproj/Localizable.strings; sourceTree = "<group>"; };
		5D9E41331C96918E002172D3 /* StringsTests.swift */ = {isa = PBXFileReference; fileEncoding = 4; lastKnownFileType = sourcecode.swift; path = StringsTests.swift; sourceTree = "<group>"; };
		8A12A24E7B08066489311F5F /* Pods-ResourceAppTests.release.xcconfig */ = {isa = PBXFileReference; includeInIndex = 1; lastKnownFileType = text.xcconfig; name = "Pods-ResourceAppTests.release.xcconfig"; path = "../Pods/Target Support Files/Pods-ResourceAppTests/Pods-ResourceAppTests.release.xcconfig"; sourceTree = "<group>"; };
		9BB33190FE04C23E506646C2 /* Pods-ResourceApp.release.xcconfig */ = {isa = PBXFileReference; includeInIndex = 1; lastKnownFileType = text.xcconfig; name = "Pods-ResourceApp.release.xcconfig"; path = "../Pods/Target Support Files/Pods-ResourceApp/Pods-ResourceApp.release.xcconfig"; sourceTree = "<group>"; };
		AEC5C6D68E1E8337CC9568C1 /* Pods_ResourceApp.framework */ = {isa = PBXFileReference; explicitFileType = wrapper.framework; includeInIndex = 0; path = Pods_ResourceApp.framework; sourceTree = BUILT_PRODUCTS_DIR; };
		C378DD791C68C2BF003598B8 /* SupplementaryElement.xib */ = {isa = PBXFileReference; fileEncoding = 4; lastKnownFileType = file.xib; path = SupplementaryElement.xib; sourceTree = "<group>"; };
		D50175BA1B5FEF6E00DB8314 /* rswift.log */ = {isa = PBXFileReference; fileEncoding = 4; lastKnownFileType = text; path = rswift.log; sourceTree = SOURCE_ROOT; };
		D50175BD1B5FEFD000DB8314 /* Base */ = {isa = PBXFileReference; lastKnownFileType = file.storyboard; name = Base; path = Base.lproj/Secondary.storyboard; sourceTree = "<group>"; };
		D5159E9D1BBC33680013F52A /* Colors@2x.jpg */ = {isa = PBXFileReference; lastKnownFileType = image.jpeg; path = "Colors@2x.jpg"; sourceTree = "<group>"; };
		D5159E9F1BBC37BC0013F52A /* Colors@3x.jpg */ = {isa = PBXFileReference; lastKnownFileType = image.jpeg; path = "Colors@3x.jpg"; sourceTree = "<group>"; };
		D5159EA11BBD0BB40013F52A /* Colors~ipad@2x.jpg */ = {isa = PBXFileReference; lastKnownFileType = image.jpeg; path = "Colors~ipad@2x.jpg"; sourceTree = "<group>"; };
		D51E60C01BB13626004BB376 /* Colors.jpg */ = {isa = PBXFileReference; lastKnownFileType = image.jpeg; path = Colors.jpg; sourceTree = "<group>"; };
		D51E60C21BB1E600004BB376 /* User@white.png */ = {isa = PBXFileReference; lastKnownFileType = image.png; path = "User@white.png"; sourceTree = "<group>"; };
		D51E60C31BB1E600004BB376 /* User@white@2x.png */ = {isa = PBXFileReference; lastKnownFileType = image.png; path = "User@white@2x.png"; sourceTree = "<group>"; };
		D51E60C41BB1E600004BB376 /* User@white@3x.png */ = {isa = PBXFileReference; lastKnownFileType = image.png; path = "User@white@3x.png"; sourceTree = "<group>"; };
		D51F47221B8FAF9F0028BAFD /* NibTests.swift */ = {isa = PBXFileReference; fileEncoding = 4; lastKnownFileType = sourcecode.swift; path = NibTests.swift; sourceTree = "<group>"; };
		D52725FB1C4A7C6A0005C8D4 /* Sky.tiff */ = {isa = PBXFileReference; lastKnownFileType = image.tiff; path = Sky.tiff; sourceTree = "<group>"; };
		D52725FD1C4BB6BC0005C8D4 /* References.storyboard */ = {isa = PBXFileReference; fileEncoding = 4; lastKnownFileType = file.storyboard; path = References.storyboard; sourceTree = "<group>"; };
		D55C6CB81B5D757300301B0D /* ResourceApp.app */ = {isa = PBXFileReference; explicitFileType = wrapper.application; includeInIndex = 0; path = ResourceApp.app; sourceTree = BUILT_PRODUCTS_DIR; };
		D55C6CBC1B5D757300301B0D /* Info.plist */ = {isa = PBXFileReference; lastKnownFileType = text.plist.xml; path = Info.plist; sourceTree = "<group>"; };
		D55C6CBF1B5D757300301B0D /* FirstViewController.swift */ = {isa = PBXFileReference; lastKnownFileType = sourcecode.swift; path = FirstViewController.swift; sourceTree = "<group>"; };
		D55C6CC11B5D757300301B0D /* SecondViewController.swift */ = {isa = PBXFileReference; lastKnownFileType = sourcecode.swift; path = SecondViewController.swift; sourceTree = "<group>"; };
		D55C6CC41B5D757300301B0D /* Base */ = {isa = PBXFileReference; lastKnownFileType = file.storyboard; name = Base; path = Base.lproj/Main.storyboard; sourceTree = "<group>"; };
		D55C6CC61B5D757300301B0D /* Images.xcassets */ = {isa = PBXFileReference; lastKnownFileType = folder.assetcatalog; path = Images.xcassets; sourceTree = "<group>"; };
		D55C6CC91B5D757300301B0D /* Base */ = {isa = PBXFileReference; lastKnownFileType = file.xib; name = Base; path = Base.lproj/LaunchScreen.xib; sourceTree = "<group>"; };
		D55C6CCF1B5D757300301B0D /* ResourceAppTests.xctest */ = {isa = PBXFileReference; explicitFileType = wrapper.cfbundle; includeInIndex = 0; path = ResourceAppTests.xctest; sourceTree = BUILT_PRODUCTS_DIR; };
		D55C6CD41B5D757300301B0D /* Info.plist */ = {isa = PBXFileReference; lastKnownFileType = text.plist.xml; path = Info.plist; sourceTree = "<group>"; };
		D55C6CD51B5D757300301B0D /* ResourceAppTests.swift */ = {isa = PBXFileReference; lastKnownFileType = sourcecode.swift; path = ResourceAppTests.swift; sourceTree = "<group>"; };
		D56DC76F1C42A5E700623437 /* StoryboardTests.swift */ = {isa = PBXFileReference; fileEncoding = 4; lastKnownFileType = sourcecode.swift; path = StoryboardTests.swift; sourceTree = "<group>"; };
		D575E25C1B766CD800C22F0B /* My View.xib */ = {isa = PBXFileReference; fileEncoding = 4; lastKnownFileType = file.xib; path = "My View.xib"; sourceTree = "<group>"; };
		D5AD5C901B78FC0500A8B96C /* duplicate.xib */ = {isa = PBXFileReference; fileEncoding = 4; lastKnownFileType = file.xib; name = duplicate.xib; path = Duplicate/duplicate.xib; sourceTree = "<group>"; };
		D5AD5C931B78FC4E00A8B96C /* Duplicate.xib */ = {isa = PBXFileReference; fileEncoding = 4; lastKnownFileType = file.xib; path = Duplicate.xib; sourceTree = "<group>"; };
		D5AD5C961B7A7CDA00A8B96C /* duplicate.storyboard */ = {isa = PBXFileReference; fileEncoding = 4; lastKnownFileType = file.storyboard; name = duplicate.storyboard; path = Duplicate/duplicate.storyboard; sourceTree = "<group>"; };
		D5AD5C981B7A7CE700A8B96C /* Duplicate.storyboard */ = {isa = PBXFileReference; fileEncoding = 4; lastKnownFileType = file.storyboard; path = Duplicate.storyboard; sourceTree = "<group>"; };
		D5AD5C9A1B7A8F4300A8B96C /* CellView.xib */ = {isa = PBXFileReference; fileEncoding = 4; lastKnownFileType = file.xib; path = CellView.xib; sourceTree = "<group>"; };
		D5AD5C9C1B7A901F00A8B96C /* ADuplicateCellView.xib */ = {isa = PBXFileReference; fileEncoding = 4; lastKnownFileType = file.xib; name = ADuplicateCellView.xib; path = ResourceApp/Duplicate/ADuplicateCellView.xib; sourceTree = SOURCE_ROOT; };
		D5AD5C9E1B7A924000A8B96C /* AppDelegate.swift */ = {isa = PBXFileReference; fileEncoding = 4; lastKnownFileType = sourcecode.swift; path = AppDelegate.swift; sourceTree = "<group>"; };
		D5AD5CA01B7A926200A8B96C /* DuplicateCellView.xib */ = {isa = PBXFileReference; fileEncoding = 4; lastKnownFileType = file.xib; path = DuplicateCellView.xib; sourceTree = "<group>"; };
		D5B799841C1B8DB6009EA901 /* Settings.bundle */ = {isa = PBXFileReference; lastKnownFileType = "wrapper.plug-in"; path = Settings.bundle; sourceTree = "<group>"; };
		D5B799861C1B8DD2009EA901 /* Specials.storyboard */ = {isa = PBXFileReference; fileEncoding = 4; lastKnownFileType = file.storyboard; path = Specials.storyboard; sourceTree = "<group>"; };
		D5B799881C1B8F0C009EA901 /* AVKit.framework */ = {isa = PBXFileReference; lastKnownFileType = wrapper.framework; name = AVKit.framework; path = System/Library/Frameworks/AVKit.framework; sourceTree = SDKROOT; };
		D5BA2E5E1C90086C0025C9E3 /* CellCollectionView.xib */ = {isa = PBXFileReference; fileEncoding = 4; lastKnownFileType = file.xib; path = CellCollectionView.xib; sourceTree = "<group>"; };
		D5CBCE481B7682B800C5D96B /* MyViewController.swift */ = {isa = PBXFileReference; fileEncoding = 4; lastKnownFileType = sourcecode.swift; path = MyViewController.swift; sourceTree = "<group>"; };
		D5CE930C1CA966D9009D0E62 /* rswift-tv.log */ = {isa = PBXFileReference; fileEncoding = 4; lastKnownFileType = text; path = "rswift-tv.log"; sourceTree = SOURCE_ROOT; };
		D5DE480D1B5E1CC7000F6A85 /* R.generated.swift */ = {isa = PBXFileReference; fileEncoding = 4; lastKnownFileType = sourcecode.swift; path = R.generated.swift; sourceTree = SOURCE_ROOT; };
		D5E513B51B8E111A0035ECAA /* AveriaLibre-B.ttf */ = {isa = PBXFileReference; lastKnownFileType = file; path = "AveriaLibre-B.ttf"; sourceTree = "<group>"; };
		D5E513B61B8E111A0035ECAA /* AveriaLibre-BI.ttf */ = {isa = PBXFileReference; lastKnownFileType = file; path = "AveriaLibre-BI.ttf"; sourceTree = "<group>"; };
		D5E513B71B8E111A0035ECAA /* AveriaLibre-L.ttf */ = {isa = PBXFileReference; lastKnownFileType = file; path = "AveriaLibre-L.ttf"; sourceTree = "<group>"; };
		D5E513B81B8E111A0035ECAA /* AveriaLibre.ttf */ = {isa = PBXFileReference; lastKnownFileType = file; path = AveriaLibre.ttf; sourceTree = "<group>"; };
		D5E513B91B8E111A0035ECAA /* GdyBkltter1911.ttf */ = {isa = PBXFileReference; lastKnownFileType = file; path = GdyBkltter1911.ttf; sourceTree = "<group>"; };
		D5E513BF1B8E11810035ECAA /* FontsTests.swift */ = {isa = PBXFileReference; fileEncoding = 4; lastKnownFileType = sourcecode.swift; path = FontsTests.swift; sourceTree = "<group>"; };
		D5EB326D1B63AD6B005C7B47 /* ImagesTests.swift */ = {isa = PBXFileReference; fileEncoding = 4; lastKnownFileType = sourcecode.swift; name = ImagesTests.swift; path = ../ResourceAppTests/ImagesTests.swift; sourceTree = "<group>"; };
		D5EB326E1B63AD6B005C7B47 /* ValidationTests.swift */ = {isa = PBXFileReference; fileEncoding = 4; lastKnownFileType = sourcecode.swift; path = ValidationTests.swift; sourceTree = "<group>"; };
		D5F05D3E1BB3CDF3003AE55E /* The App Icon.png */ = {isa = PBXFileReference; lastKnownFileType = image.png; path = "The App Icon.png"; sourceTree = "<group>"; };
		D5F05D411BB52002003AE55E /* Some.json */ = {isa = PBXFileReference; fileEncoding = 4; lastKnownFileType = text.json; path = Some.json; sourceTree = "<group>"; };
		D5F05D431BB52063003AE55E /* Duplicate.json */ = {isa = PBXFileReference; fileEncoding = 4; lastKnownFileType = text.json; path = Duplicate.json; sourceTree = "<group>"; };
		D5F05D451BB52078003AE55E /* duplicateJson */ = {isa = PBXFileReference; fileEncoding = 4; lastKnownFileType = text; path = duplicateJson; sourceTree = "<group>"; };
		D5F05D471BB520B1003AE55E /* FilesTests.swift */ = {isa = PBXFileReference; fileEncoding = 4; lastKnownFileType = sourcecode.swift; path = FilesTests.swift; sourceTree = "<group>"; };
		DEF559971CA4873D009B8C51 /* ResourceApp-tvOS.app */ = {isa = PBXFileReference; explicitFileType = wrapper.application; includeInIndex = 0; path = "ResourceApp-tvOS.app"; sourceTree = BUILT_PRODUCTS_DIR; };
		DEF559991CA4873D009B8C51 /* AppDelegate.swift */ = {isa = PBXFileReference; lastKnownFileType = sourcecode.swift; path = AppDelegate.swift; sourceTree = "<group>"; };
		DEF5599E1CA4873D009B8C51 /* Base */ = {isa = PBXFileReference; lastKnownFileType = file.storyboard; name = Base; path = Base.lproj/Main.storyboard; sourceTree = "<group>"; };
		DEF559A01CA4873D009B8C51 /* Assets.xcassets */ = {isa = PBXFileReference; lastKnownFileType = folder.assetcatalog; path = Assets.xcassets; sourceTree = "<group>"; };
		DEF559A21CA4873D009B8C51 /* Info.plist */ = {isa = PBXFileReference; lastKnownFileType = text.plist.xml; path = Info.plist; sourceTree = "<group>"; };
		DEF559AB1CA48892009B8C51 /* ResourceAppTests-tvOS.xctest */ = {isa = PBXFileReference; explicitFileType = wrapper.cfbundle; includeInIndex = 0; path = "ResourceAppTests-tvOS.xctest"; sourceTree = BUILT_PRODUCTS_DIR; };
		DEF559AD1CA48892009B8C51 /* ResourceAppTests_tvOS.swift */ = {isa = PBXFileReference; lastKnownFileType = sourcecode.swift; path = ResourceAppTests_tvOS.swift; sourceTree = "<group>"; };
		DEF559AF1CA48892009B8C51 /* Info.plist */ = {isa = PBXFileReference; lastKnownFileType = text.plist.xml; path = Info.plist; sourceTree = "<group>"; };
<<<<<<< HEAD
		DEF559B61CA48DC2009B8C51 /* R.generated.swift */ = {isa = PBXFileReference; fileEncoding = 4; lastKnownFileType = sourcecode.swift; path = R.generated.swift; sourceTree = "<group>"; };
		DEF559B81CA4932F009B8C51 /* Rswift.framework */ = {isa = PBXFileReference; lastKnownFileType = wrapper.framework; name = Rswift.framework; path = "../R.swift.Library/build/Debug-appletvos/Rswift.framework"; sourceTree = "<group>"; };
=======
		DEF559B61CA48DC2009B8C51 /* R.generated.swift */ = {isa = PBXFileReference; fileEncoding = 4; lastKnownFileType = sourcecode.swift; lineEnding = 0; path = R.generated.swift; sourceTree = "<group>"; xcLanguageSpecificationIdentifier = xcode.lang.swift; };
		DEF559B81CA4932F009B8C51 /* Rswift.framework */ = {isa = PBXFileReference; lastKnownFileType = wrapper.framework; name = Rswift.framework; path = "../R.swift.Library/build/Debug-appletvos/Rswift.framework"; sourceTree = "<group>"; };
		E20983231D585E78005ACBAA /* SegueTests.swift */ = {isa = PBXFileReference; fileEncoding = 4; lastKnownFileType = sourcecode.swift; path = SegueTests.swift; sourceTree = "<group>"; };
		E20983251D585F8C005ACBAA /* Xib with ViewController.xib */ = {isa = PBXFileReference; fileEncoding = 4; lastKnownFileType = file.xib; path = "Xib with ViewController.xib"; sourceTree = "<group>"; };
>>>>>>> 3b0e52d8
		E2156B641CC4042900F341DC /* Base */ = {isa = PBXFileReference; lastKnownFileType = text.plist.strings; name = Base; path = Base.lproj/Settings.strings; sourceTree = "<group>"; };
		E2156B661CC4043C00F341DC /* nl */ = {isa = PBXFileReference; lastKnownFileType = text.plist.strings; name = nl; path = nl.lproj/Settings.strings; sourceTree = "<group>"; };
		E2156B671CC41EB400F341DC /* Generic.strings */ = {isa = PBXFileReference; fileEncoding = 4; lastKnownFileType = text.plist.strings; path = Generic.strings; sourceTree = "<group>"; };
		E2156B691CC4292600F341DC /* Duplicate.strings */ = {isa = PBXFileReference; fileEncoding = 4; lastKnownFileType = text.plist.strings; path = Duplicate.strings; sourceTree = "<group>"; };
		E2156B6B1CC4293000F341DC /* Duplicate#.strings */ = {isa = PBXFileReference; fileEncoding = 4; lastKnownFileType = text.plist.strings; path = "Duplicate#.strings"; sourceTree = "<group>"; };
		E2156B6D1CC42B6700F341DC /* @@.strings */ = {isa = PBXFileReference; fileEncoding = 4; lastKnownFileType = text.plist.strings; path = "@@.strings"; sourceTree = "<group>"; };
		E22070761C92E137007A090B /* WhitespaceReuseIdentifer.xib */ = {isa = PBXFileReference; fileEncoding = 4; lastKnownFileType = file.xib; path = WhitespaceReuseIdentifer.xib; sourceTree = "<group>"; };
		E24720CD1C96B71B00DF291D /* ColorsTests.swift */ = {isa = PBXFileReference; fileEncoding = 4; lastKnownFileType = sourcecode.swift; path = ColorsTests.swift; sourceTree = "<group>"; };
		E2762AC11CCCDFDA0009BCAA /* Base */ = {isa = PBXFileReference; lastKnownFileType = text.plist.stringsdict; name = Base; path = Base.lproj/Settings.stringsdict; sourceTree = "<group>"; };
		E2762AC31CCCDFE10009BCAA /* nl */ = {isa = PBXFileReference; lastKnownFileType = text.plist.stringsdict; name = nl; path = nl.lproj/Settings.stringsdict; sourceTree = "<group>"; };
		E2762ADF1CCE62CC0009BCAA /* Generic.stringsdict */ = {isa = PBXFileReference; fileEncoding = 4; lastKnownFileType = text.plist.stringsdict; path = Generic.stringsdict; sourceTree = "<group>"; };
		E29693571CAD64B500401D53 /* __FILE__ */ = {isa = PBXFileReference; fileEncoding = 4; lastKnownFileType = text; path = __FILE__; sourceTree = "<group>"; };
		E29693591CAD64D100401D53 /* associatedtype */ = {isa = PBXFileReference; fileEncoding = 4; lastKnownFileType = text; path = associatedtype; sourceTree = "<group>"; };
		E296935B1CAD666200401D53 /* #column */ = {isa = PBXFileReference; fileEncoding = 4; lastKnownFileType = text; path = "#column"; sourceTree = "<group>"; };
		E2A10EF71CD13779006BFC63 /* RelativeToProject.xib */ = {isa = PBXFileReference; fileEncoding = 4; lastKnownFileType = file.xib; path = RelativeToProject.xib; sourceTree = "<group>"; };
<<<<<<< HEAD
=======
		E2CD68631D7CACC100BEBE59 /* Base */ = {isa = PBXFileReference; lastKnownFileType = text; name = Base; path = Base.lproj/hello.txt; sourceTree = "<group>"; };
		E2CD68651D7CACCA00BEBE59 /* es */ = {isa = PBXFileReference; lastKnownFileType = text; name = es; path = es.lproj/hello.txt; sourceTree = "<group>"; };
		E2CD68661D7CACCB00BEBE59 /* nl */ = {isa = PBXFileReference; lastKnownFileType = text; name = nl; path = nl.lproj/hello.txt; sourceTree = "<group>"; };
>>>>>>> 3b0e52d8
		E2F268B01C92BFE00093995D /* My R.swift colors.clr */ = {isa = PBXFileReference; lastKnownFileType = file; path = "My R.swift colors.clr"; sourceTree = "<group>"; };
/* End PBXFileReference section */

/* Begin PBXFrameworksBuildPhase section */
		D55C6CB51B5D757300301B0D /* Frameworks */ = {
			isa = PBXFrameworksBuildPhase;
			buildActionMask = 2147483647;
			files = (
				E49A92E1DBC6CCB05867DDB6 /* Pods_ResourceApp.framework in Frameworks */,
			);
			runOnlyForDeploymentPostprocessing = 0;
		};
		D55C6CCC1B5D757300301B0D /* Frameworks */ = {
			isa = PBXFrameworksBuildPhase;
			buildActionMask = 2147483647;
			files = (
				4278A8983F091212CF85BC50 /* Pods_ResourceAppTests.framework in Frameworks */,
			);
			runOnlyForDeploymentPostprocessing = 0;
		};
		DEF559941CA4873D009B8C51 /* Frameworks */ = {
			isa = PBXFrameworksBuildPhase;
			buildActionMask = 2147483647;
			files = (
				DEF559B91CA4932F009B8C51 /* Rswift.framework in Frameworks */,
			);
			runOnlyForDeploymentPostprocessing = 0;
		};
		DEF559A81CA48892009B8C51 /* Frameworks */ = {
			isa = PBXFrameworksBuildPhase;
			buildActionMask = 2147483647;
			files = (
			);
			runOnlyForDeploymentPostprocessing = 0;
		};
/* End PBXFrameworksBuildPhase section */

/* Begin PBXGroup section */
		065D32753EEB6C7AE2FA201F /* Frameworks */ = {
			isa = PBXGroup;
			children = (
				DEF559B81CA4932F009B8C51 /* Rswift.framework */,
				D5B799881C1B8F0C009EA901 /* AVKit.framework */,
				AEC5C6D68E1E8337CC9568C1 /* Pods_ResourceApp.framework */,
				275034DCC8B63BBF751DFF93 /* Pods_ResourceAppTests.framework */,
			);
			name = Frameworks;
			sourceTree = "<group>";
		};
		5D1AFAAC1C85859D003FE7AB /* Strings */ = {
			isa = PBXGroup;
			children = (
				E2156B6D1CC42B6700F341DC /* @@.strings */,
<<<<<<< HEAD
				1C912F7A1D5812AF00456B3D /* Comments.strings */,
=======
>>>>>>> 3b0e52d8
				E2156B691CC4292600F341DC /* Duplicate.strings */,
				E2156B6B1CC4293000F341DC /* Duplicate#.strings */,
				E2156B671CC41EB400F341DC /* Generic.strings */,
				E2762ADF1CCE62CC0009BCAA /* Generic.stringsdict */,
				5D1AFAAF1C858637003FE7AB /* Localizable.strings */,
				E2156B651CC4042900F341DC /* Settings.strings */,
				E2762AC21CCCDFDA0009BCAA /* Settings.stringsdict */,
			);
			path = Strings;
			sourceTree = "<group>";
		};
		6BD8864A6B6559C4D6F93D81 /* Pods */ = {
			isa = PBXGroup;
			children = (
				277C3D45ECA1EEF6F7DAF957 /* Pods-ResourceApp.debug.xcconfig */,
				9BB33190FE04C23E506646C2 /* Pods-ResourceApp.release.xcconfig */,
				5806108C4C9AA942D017FD38 /* Pods-ResourceAppTests.debug.xcconfig */,
				8A12A24E7B08066489311F5F /* Pods-ResourceAppTests.release.xcconfig */,
			);
			name = Pods;
			sourceTree = "<group>";
		};
		D51E60BF1BB13612004BB376 /* Images */ = {
			isa = PBXGroup;
			children = (
				D52725FB1C4A7C6A0005C8D4 /* Sky.tiff */,
				D5F05D3E1BB3CDF3003AE55E /* The App Icon.png */,
				D51E60C01BB13626004BB376 /* Colors.jpg */,
				D5159E9D1BBC33680013F52A /* Colors@2x.jpg */,
				D5159EA11BBD0BB40013F52A /* Colors~ipad@2x.jpg */,
				D5159E9F1BBC37BC0013F52A /* Colors@3x.jpg */,
				D51E60C21BB1E600004BB376 /* User@white.png */,
				D51E60C31BB1E600004BB376 /* User@white@2x.png */,
				D51E60C41BB1E600004BB376 /* User@white@3x.png */,
			);
			path = Images;
			sourceTree = "<group>";
		};
		D55C6CAF1B5D757300301B0D = {
			isa = PBXGroup;
			children = (
				D5DE480D1B5E1CC7000F6A85 /* R.generated.swift */,
				D55C6CBA1B5D757300301B0D /* ResourceApp */,
				D55C6CD21B5D757300301B0D /* ResourceAppTests */,
				DEF559981CA4873D009B8C51 /* ResourceApp-tvOS */,
				DEF559AC1CA48892009B8C51 /* ResourceAppTests-tvOS */,
				D55C6CB91B5D757300301B0D /* Products */,
				6BD8864A6B6559C4D6F93D81 /* Pods */,
				065D32753EEB6C7AE2FA201F /* Frameworks */,
			);
			indentWidth = 2;
			sourceTree = "<group>";
			tabWidth = 2;
			usesTabs = 0;
		};
		D55C6CB91B5D757300301B0D /* Products */ = {
			isa = PBXGroup;
			children = (
				D55C6CB81B5D757300301B0D /* ResourceApp.app */,
				D55C6CCF1B5D757300301B0D /* ResourceAppTests.xctest */,
				DEF559971CA4873D009B8C51 /* ResourceApp-tvOS.app */,
				DEF559AB1CA48892009B8C51 /* ResourceAppTests-tvOS.xctest */,
			);
			name = Products;
			sourceTree = "<group>";
		};
		D55C6CBA1B5D757300301B0D /* ResourceApp */ = {
			isa = PBXGroup;
			children = (
<<<<<<< HEAD
=======
				E2CD68611D7CAC9200BEBE59 /* Localized */,
>>>>>>> 3b0e52d8
				E2F268AF1C92BFE00093995D /* Colors */,
				D55C6CC61B5D757300301B0D /* Images.xcassets */,
				D51E60BF1BB13612004BB376 /* Images */,
				D5E513B41B8E10F90035ECAA /* Fonts */,
				D5F05D401BB51FEA003AE55E /* Files */,
				5D1AFAAC1C85859D003FE7AB /* Strings */,
				E2A10EF61CD13768006BFC63 /* Relative To Project */,
				D55C6CBF1B5D757300301B0D /* FirstViewController.swift */,
				D55C6CC11B5D757300301B0D /* SecondViewController.swift */,
				D5CBCE481B7682B800C5D96B /* MyViewController.swift */,
				D575E25C1B766CD800C22F0B /* My View.xib */,
				D5AD5C9A1B7A8F4300A8B96C /* CellView.xib */,
				D5BA2E5E1C90086C0025C9E3 /* CellCollectionView.xib */,
				D5AD5C931B78FC4E00A8B96C /* Duplicate.xib */,
				D5AD5C901B78FC0500A8B96C /* duplicate.xib */,
				D5AD5CA01B7A926200A8B96C /* DuplicateCellView.xib */,
				D5AD5C9C1B7A901F00A8B96C /* ADuplicateCellView.xib */,
				D5AD5C9E1B7A924000A8B96C /* AppDelegate.swift */,
				D55C6CC31B5D757300301B0D /* Main.storyboard */,
				D50175BC1B5FEFD000DB8314 /* Secondary.storyboard */,
				D5B799861C1B8DD2009EA901 /* Specials.storyboard */,
				D5AD5C981B7A7CE700A8B96C /* Duplicate.storyboard */,
				D5AD5C961B7A7CDA00A8B96C /* duplicate.storyboard */,
				D55C6CC81B5D757300301B0D /* LaunchScreen.xib */,
				D52725FD1C4BB6BC0005C8D4 /* References.storyboard */,
				D55C6CBB1B5D757300301B0D /* Supporting Files */,
				D5B799841C1B8DB6009EA901 /* Settings.bundle */,
				C378DD791C68C2BF003598B8 /* SupplementaryElement.xib */,
				E22070761C92E137007A090B /* WhitespaceReuseIdentifer.xib */,
<<<<<<< HEAD
=======
				E20983251D585F8C005ACBAA /* Xib with ViewController.xib */,
>>>>>>> 3b0e52d8
			);
			path = ResourceApp;
			sourceTree = "<group>";
		};
		D55C6CBB1B5D757300301B0D /* Supporting Files */ = {
			isa = PBXGroup;
			children = (
				D55C6CBC1B5D757300301B0D /* Info.plist */,
			);
			name = "Supporting Files";
			sourceTree = "<group>";
		};
		D55C6CD21B5D757300301B0D /* ResourceAppTests */ = {
			isa = PBXGroup;
			children = (
				E24720CD1C96B71B00DF291D /* ColorsTests.swift */,
				D5F05D471BB520B1003AE55E /* FilesTests.swift */,
				D5E513BF1B8E11810035ECAA /* FontsTests.swift */,
				D51F47221B8FAF9F0028BAFD /* NibTests.swift */,
				D55C6CD51B5D757300301B0D /* ResourceAppTests.swift */,
<<<<<<< HEAD
=======
				E20983231D585E78005ACBAA /* SegueTests.swift */,
>>>>>>> 3b0e52d8
				D56DC76F1C42A5E700623437 /* StoryboardTests.swift */,
				5D9E41331C96918E002172D3 /* StringsTests.swift */,
				D5EB326E1B63AD6B005C7B47 /* ValidationTests.swift */,
				D55C6CD31B5D757300301B0D /* Supporting Files */,
			);
			path = ResourceAppTests;
			sourceTree = "<group>";
		};
		D55C6CD31B5D757300301B0D /* Supporting Files */ = {
			isa = PBXGroup;
			children = (
				D50175BA1B5FEF6E00DB8314 /* rswift.log */,
				D55C6CD41B5D757300301B0D /* Info.plist */,
			);
			name = "Supporting Files";
			sourceTree = "<group>";
		};
		D5CE930B1CA966C6009D0E62 /* Supporting Files */ = {
			isa = PBXGroup;
			children = (
				D5CE930C1CA966D9009D0E62 /* rswift-tv.log */,
				DEF559AF1CA48892009B8C51 /* Info.plist */,
			);
			name = "Supporting Files";
			sourceTree = "<group>";
		};
		D5E513B41B8E10F90035ECAA /* Fonts */ = {
			isa = PBXGroup;
			children = (
				D5E513B51B8E111A0035ECAA /* AveriaLibre-B.ttf */,
				D5E513B61B8E111A0035ECAA /* AveriaLibre-BI.ttf */,
				D5E513B71B8E111A0035ECAA /* AveriaLibre-L.ttf */,
				D5E513B81B8E111A0035ECAA /* AveriaLibre.ttf */,
				D5E513B91B8E111A0035ECAA /* GdyBkltter1911.ttf */,
			);
			path = Fonts;
			sourceTree = "<group>";
		};
		D5F05D401BB51FEA003AE55E /* Files */ = {
			isa = PBXGroup;
			children = (
				D5F05D451BB52078003AE55E /* duplicateJson */,
				D5F05D431BB52063003AE55E /* Duplicate.json */,
				D5F05D411BB52002003AE55E /* Some.json */,
				E29693571CAD64B500401D53 /* __FILE__ */,
				E29693591CAD64D100401D53 /* associatedtype */,
				E296935B1CAD666200401D53 /* #column */,
			);
			path = Files;
			sourceTree = "<group>";
		};
		DEF559981CA4873D009B8C51 /* ResourceApp-tvOS */ = {
			isa = PBXGroup;
			children = (
				DEF559B61CA48DC2009B8C51 /* R.generated.swift */,
				DEF559991CA4873D009B8C51 /* AppDelegate.swift */,
				DEF5599D1CA4873D009B8C51 /* Main.storyboard */,
				DEF559A01CA4873D009B8C51 /* Assets.xcassets */,
				DEF559A21CA4873D009B8C51 /* Info.plist */,
			);
			path = "ResourceApp-tvOS";
			sourceTree = "<group>";
		};
		DEF559AC1CA48892009B8C51 /* ResourceAppTests-tvOS */ = {
			isa = PBXGroup;
			children = (
				DEF559AD1CA48892009B8C51 /* ResourceAppTests_tvOS.swift */,
				D5EB326D1B63AD6B005C7B47 /* ImagesTests.swift */,
				D5CE930B1CA966C6009D0E62 /* Supporting Files */,
			);
			path = "ResourceAppTests-tvOS";
			sourceTree = "<group>";
		};
		E2A10EF61CD13768006BFC63 /* Relative To Project */ = {
			isa = PBXGroup;
			children = (
				E2A10EF71CD13779006BFC63 /* RelativeToProject.xib */,
			);
			name = "Relative To Project";
			path = "ResourceApp/Relative To Project";
			sourceTree = SOURCE_ROOT;
		};
<<<<<<< HEAD
=======
		E2CD68611D7CAC9200BEBE59 /* Localized */ = {
			isa = PBXGroup;
			children = (
				E2CD68641D7CACC100BEBE59 /* hello.txt */,
			);
			path = Localized;
			sourceTree = "<group>";
		};
>>>>>>> 3b0e52d8
		E2F268AF1C92BFE00093995D /* Colors */ = {
			isa = PBXGroup;
			children = (
				E2F268B01C92BFE00093995D /* My R.swift colors.clr */,
			);
			path = Colors;
			sourceTree = "<group>";
		};
/* End PBXGroup section */

/* Begin PBXNativeTarget section */
		D55C6CB71B5D757300301B0D /* ResourceApp */ = {
			isa = PBXNativeTarget;
			buildConfigurationList = D55C6CD91B5D757300301B0D /* Build configuration list for PBXNativeTarget "ResourceApp" */;
			buildPhases = (
				978E4B8123C372F370555011 /* [CP] Check Pods Manifest.lock */,
				D55C6CED1B5E172900301B0D /* R.swift */,
				D55C6CB41B5D757300301B0D /* Sources */,
				D55C6CB51B5D757300301B0D /* Frameworks */,
				D55C6CB61B5D757300301B0D /* Resources */,
				89BF8D4EC08D38DB6564C369 /* [CP] Embed Pods Frameworks */,
				ADB91CF666C6624CD5A00F13 /* [CP] Copy Pods Resources */,
			);
			buildRules = (
			);
			dependencies = (
			);
			name = ResourceApp;
			productName = ResourceApp;
			productReference = D55C6CB81B5D757300301B0D /* ResourceApp.app */;
			productType = "com.apple.product-type.application";
		};
		D55C6CCE1B5D757300301B0D /* ResourceAppTests */ = {
			isa = PBXNativeTarget;
			buildConfigurationList = D55C6CDC1B5D757300301B0D /* Build configuration list for PBXNativeTarget "ResourceAppTests" */;
			buildPhases = (
				ED8FCF67313DC003391627B7 /* [CP] Check Pods Manifest.lock */,
				D55C6CCB1B5D757300301B0D /* Sources */,
				D55C6CCC1B5D757300301B0D /* Frameworks */,
				D55C6CCD1B5D757300301B0D /* Resources */,
				45EF1C0CF8F1496731872E16 /* [CP] Embed Pods Frameworks */,
				7291DEE28E5CA956526A9741 /* [CP] Copy Pods Resources */,
			);
			buildRules = (
			);
			dependencies = (
				D55C6CD11B5D757300301B0D /* PBXTargetDependency */,
			);
			name = ResourceAppTests;
			productName = ResourceAppTests;
			productReference = D55C6CCF1B5D757300301B0D /* ResourceAppTests.xctest */;
			productType = "com.apple.product-type.bundle.unit-test";
		};
		DEF559961CA4873D009B8C51 /* ResourceApp-tvOS */ = {
			isa = PBXNativeTarget;
			buildConfigurationList = DEF559A31CA4873D009B8C51 /* Build configuration list for PBXNativeTarget "ResourceApp-tvOS" */;
			buildPhases = (
				DEF559A61CA487D6009B8C51 /* R.swift */,
				DEF559931CA4873D009B8C51 /* Sources */,
				DEF559941CA4873D009B8C51 /* Frameworks */,
				DEF559951CA4873D009B8C51 /* Resources */,
			);
			buildRules = (
			);
			dependencies = (
			);
			name = "ResourceApp-tvOS";
			productName = "ResourceApp-tvOS";
			productReference = DEF559971CA4873D009B8C51 /* ResourceApp-tvOS.app */;
			productType = "com.apple.product-type.application";
		};
		DEF559AA1CA48892009B8C51 /* ResourceAppTests-tvOS */ = {
			isa = PBXNativeTarget;
			buildConfigurationList = DEF559B21CA48892009B8C51 /* Build configuration list for PBXNativeTarget "ResourceAppTests-tvOS" */;
			buildPhases = (
				DEF559A71CA48892009B8C51 /* Sources */,
				DEF559A81CA48892009B8C51 /* Frameworks */,
				DEF559A91CA48892009B8C51 /* Resources */,
			);
			buildRules = (
			);
			dependencies = (
				DEF559B11CA48892009B8C51 /* PBXTargetDependency */,
			);
			name = "ResourceAppTests-tvOS";
			productName = "ResourceAppTests-tvOS";
			productReference = DEF559AB1CA48892009B8C51 /* ResourceAppTests-tvOS.xctest */;
			productType = "com.apple.product-type.bundle.unit-test";
		};
/* End PBXNativeTarget section */

/* Begin PBXProject section */
		D55C6CB01B5D757300301B0D /* Project object */ = {
			isa = PBXProject;
			attributes = {
				LastSwiftMigration = 0700;
				LastSwiftUpdateCheck = 0730;
				LastUpgradeCheck = 0800;
				ORGANIZATIONNAME = "Mathijs Kadijk";
				TargetAttributes = {
					D55C6CB71B5D757300301B0D = {
						CreatedOnToolsVersion = 6.4;
						LastSwiftMigration = 0800;
					};
					D55C6CCE1B5D757300301B0D = {
						CreatedOnToolsVersion = 6.4;
						LastSwiftMigration = 0800;
						TestTargetID = D55C6CB71B5D757300301B0D;
					};
					DEF559961CA4873D009B8C51 = {
						CreatedOnToolsVersion = 7.3;
						LastSwiftMigration = 0800;
					};
					DEF559AA1CA48892009B8C51 = {
						CreatedOnToolsVersion = 7.3;
						LastSwiftMigration = 0800;
						TestTargetID = DEF559961CA4873D009B8C51;
					};
				};
			};
			buildConfigurationList = D55C6CB31B5D757300301B0D /* Build configuration list for PBXProject "ResourceApp" */;
			compatibilityVersion = "Xcode 3.2";
			developmentRegion = English;
			hasScannedForEncodings = 0;
			knownRegions = (
				en,
				Base,
				es,
				ja,
				nl,
			);
			mainGroup = D55C6CAF1B5D757300301B0D;
			productRefGroup = D55C6CB91B5D757300301B0D /* Products */;
			projectDirPath = "";
			projectRoot = "";
			targets = (
				D55C6CB71B5D757300301B0D /* ResourceApp */,
				D55C6CCE1B5D757300301B0D /* ResourceAppTests */,
				DEF559961CA4873D009B8C51 /* ResourceApp-tvOS */,
				DEF559AA1CA48892009B8C51 /* ResourceAppTests-tvOS */,
			);
		};
/* End PBXProject section */

/* Begin PBXResourcesBuildPhase section */
		D55C6CB61B5D757300301B0D /* Resources */ = {
			isa = PBXResourcesBuildPhase;
			buildActionMask = 2147483647;
			files = (
				E296935C1CAD666200401D53 /* #column in Resources */,
				D5E513BB1B8E111A0035ECAA /* AveriaLibre-BI.ttf in Resources */,
				D5AD5C9B1B7A8F4300A8B96C /* CellView.xib in Resources */,
				D5159E9E1BBC33680013F52A /* Colors@2x.jpg in Resources */,
				D5E513BA1B8E111A0035ECAA /* AveriaLibre-B.ttf in Resources */,
				D50175BE1B5FEFD000DB8314 /* Secondary.storyboard in Resources */,
				D5AD5C911B78FC0500A8B96C /* duplicate.xib in Resources */,
				D575E25D1B766CD800C22F0B /* My View.xib in Resources */,
				D5AD5C941B78FC4E00A8B96C /* Duplicate.xib in Resources */,
<<<<<<< HEAD
=======
				E2CD68671D7CADEA00BEBE59 /* hello.txt in Resources */,
>>>>>>> 3b0e52d8
				D55C6CC51B5D757300301B0D /* Main.storyboard in Resources */,
				E29693581CAD64B500401D53 /* __FILE__ in Resources */,
				D5F05D461BB52078003AE55E /* duplicateJson in Resources */,
				E2156B6C1CC4293000F341DC /* Duplicate#.strings in Resources */,
				E2156B681CC41EB400F341DC /* Generic.strings in Resources */,
				E296935A1CAD64D100401D53 /* associatedtype in Resources */,
				D51E60C71BB1E600004BB376 /* User@white@3x.png in Resources */,
				D5B799851C1B8DB6009EA901 /* Settings.bundle in Resources */,
				D5B799871C1B8DD2009EA901 /* Specials.storyboard in Resources */,
				D5E513BD1B8E111A0035ECAA /* AveriaLibre.ttf in Resources */,
				D52725FE1C4BB6BC0005C8D4 /* References.storyboard in Resources */,
				E2F268B11C92BFE00093995D /* My R.swift colors.clr in Resources */,
				E2156B6A1CC4292600F341DC /* Duplicate.strings in Resources */,
				E2762AE01CCE62CC0009BCAA /* Generic.stringsdict in Resources */,
				D5159EA01BBC37BC0013F52A /* Colors@3x.jpg in Resources */,
				D5F05D3F1BB3CDF3003AE55E /* The App Icon.png in Resources */,
				5D1AFAB11C858637003FE7AB /* Localizable.strings in Resources */,
				D5E513BC1B8E111A0035ECAA /* AveriaLibre-L.ttf in Resources */,
				D51E60C51BB1E600004BB376 /* User@white.png in Resources */,
				D55C6CCA1B5D757300301B0D /* LaunchScreen.xib in Resources */,
				C378DD7A1C68C2BF003598B8 /* SupplementaryElement.xib in Resources */,
				E2762AC01CCCDFDA0009BCAA /* Settings.stringsdict in Resources */,
				D5AD5C991B7A7CE700A8B96C /* Duplicate.storyboard in Resources */,
				D5BA2E5F1C90086C0025C9E3 /* CellCollectionView.xib in Resources */,
				D5AD5CA11B7A926200A8B96C /* DuplicateCellView.xib in Resources */,
				E2A10EF81CD13779006BFC63 /* RelativeToProject.xib in Resources */,
<<<<<<< HEAD
=======
				E20983261D585F8C005ACBAA /* Xib with ViewController.xib in Resources */,
>>>>>>> 3b0e52d8
				D5F05D421BB52002003AE55E /* Some.json in Resources */,
				E2156B631CC4042900F341DC /* Settings.strings in Resources */,
				D5F05D441BB52063003AE55E /* Duplicate.json in Resources */,
				D5159EA21BBD0BB40013F52A /* Colors~ipad@2x.jpg in Resources */,
				D5AD5C971B7A7CDA00A8B96C /* duplicate.storyboard in Resources */,
				D5AD5C9D1B7A901F00A8B96C /* ADuplicateCellView.xib in Resources */,
				D55C6CC71B5D757300301B0D /* Images.xcassets in Resources */,
				D52725FC1C4A7C6A0005C8D4 /* Sky.tiff in Resources */,
				D5E513BE1B8E111A0035ECAA /* GdyBkltter1911.ttf in Resources */,
<<<<<<< HEAD
				1C912F7B1D5812AF00456B3D /* Comments.strings in Resources */,
=======
>>>>>>> 3b0e52d8
				D51E60C61BB1E600004BB376 /* User@white@2x.png in Resources */,
				E2156B6E1CC42B6700F341DC /* @@.strings in Resources */,
				D51E60C11BB13626004BB376 /* Colors.jpg in Resources */,
				E22070771C92E137007A090B /* WhitespaceReuseIdentifer.xib in Resources */,
			);
			runOnlyForDeploymentPostprocessing = 0;
		};
		D55C6CCD1B5D757300301B0D /* Resources */ = {
			isa = PBXResourcesBuildPhase;
			buildActionMask = 2147483647;
			files = (
				D5FAD9091B63B05700ECE230 /* Images.xcassets in Resources */,
				D58AF2811B708CB300FB2A4E /* rswift.log in Resources */,
			);
			runOnlyForDeploymentPostprocessing = 0;
		};
		DEF559951CA4873D009B8C51 /* Resources */ = {
			isa = PBXResourcesBuildPhase;
			buildActionMask = 2147483647;
			files = (
				DEF559A11CA4873D009B8C51 /* Assets.xcassets in Resources */,
				DEF5599F1CA4873D009B8C51 /* Main.storyboard in Resources */,
			);
			runOnlyForDeploymentPostprocessing = 0;
		};
		DEF559A91CA48892009B8C51 /* Resources */ = {
			isa = PBXResourcesBuildPhase;
			buildActionMask = 2147483647;
			files = (
				D5CE930D1CA966D9009D0E62 /* rswift-tv.log in Resources */,
			);
			runOnlyForDeploymentPostprocessing = 0;
		};
/* End PBXResourcesBuildPhase section */

/* Begin PBXShellScriptBuildPhase section */
		45EF1C0CF8F1496731872E16 /* [CP] Embed Pods Frameworks */ = {
			isa = PBXShellScriptBuildPhase;
			buildActionMask = 2147483647;
			files = (
			);
			inputPaths = (
			);
			name = "[CP] Embed Pods Frameworks";
			outputPaths = (
			);
			runOnlyForDeploymentPostprocessing = 0;
			shellPath = /bin/sh;
			shellScript = "\"${SRCROOT}/../Pods/Target Support Files/Pods-ResourceAppTests/Pods-ResourceAppTests-frameworks.sh\"\n";
			showEnvVarsInLog = 0;
		};
		7291DEE28E5CA956526A9741 /* [CP] Copy Pods Resources */ = {
			isa = PBXShellScriptBuildPhase;
			buildActionMask = 2147483647;
			files = (
			);
			inputPaths = (
			);
			name = "[CP] Copy Pods Resources";
			outputPaths = (
			);
			runOnlyForDeploymentPostprocessing = 0;
			shellPath = /bin/sh;
			shellScript = "\"${SRCROOT}/../Pods/Target Support Files/Pods-ResourceAppTests/Pods-ResourceAppTests-resources.sh\"\n";
			showEnvVarsInLog = 0;
		};
		89BF8D4EC08D38DB6564C369 /* [CP] Embed Pods Frameworks */ = {
			isa = PBXShellScriptBuildPhase;
			buildActionMask = 2147483647;
			files = (
			);
			inputPaths = (
			);
			name = "[CP] Embed Pods Frameworks";
			outputPaths = (
			);
			runOnlyForDeploymentPostprocessing = 0;
			shellPath = /bin/sh;
			shellScript = "\"${SRCROOT}/../Pods/Target Support Files/Pods-ResourceApp/Pods-ResourceApp-frameworks.sh\"\n";
			showEnvVarsInLog = 0;
		};
		978E4B8123C372F370555011 /* [CP] Check Pods Manifest.lock */ = {
			isa = PBXShellScriptBuildPhase;
			buildActionMask = 2147483647;
			files = (
			);
			inputPaths = (
			);
			name = "[CP] Check Pods Manifest.lock";
			outputPaths = (
			);
			runOnlyForDeploymentPostprocessing = 0;
			shellPath = /bin/sh;
<<<<<<< HEAD
			shellScript = "diff \"${PODS_ROOT}/../Podfile.lock\" \"${PODS_ROOT}/Manifest.lock\" > /dev/null\nif [[ $? != 0 ]] ; then\n    cat << EOM\nerror: The sandbox is not in sync with the Podfile.lock. Run 'pod install' or update your CocoaPods installation.\nEOM\n    exit 1\nfi\n";
=======
			shellScript = "diff \"${PODS_ROOT}/../Podfile.lock\" \"${PODS_ROOT}/Manifest.lock\" > /dev/null\nif [ $? != 0 ] ; then\n    # print error to STDERR\n    echo \"error: The sandbox is not in sync with the Podfile.lock. Run 'pod install' or update your CocoaPods installation.\" >&2\n    exit 1\nfi\n";
>>>>>>> 3b0e52d8
			showEnvVarsInLog = 0;
		};
		ADB91CF666C6624CD5A00F13 /* [CP] Copy Pods Resources */ = {
			isa = PBXShellScriptBuildPhase;
			buildActionMask = 2147483647;
			files = (
			);
			inputPaths = (
			);
			name = "[CP] Copy Pods Resources";
			outputPaths = (
			);
			runOnlyForDeploymentPostprocessing = 0;
			shellPath = /bin/sh;
			shellScript = "\"${SRCROOT}/../Pods/Target Support Files/Pods-ResourceApp/Pods-ResourceApp-resources.sh\"\n";
			showEnvVarsInLog = 0;
		};
		D55C6CED1B5E172900301B0D /* R.swift */ = {
			isa = PBXShellScriptBuildPhase;
			buildActionMask = 2147483647;
			files = (
			);
			inputPaths = (
			);
			name = R.swift;
			outputPaths = (
			);
			runOnlyForDeploymentPostprocessing = 0;
			shellPath = /bin/sh;
			shellScript = "\"$SRCROOT/rswift\" \"$SRCROOT\" > \"$SRCROOT/rswift.log\"";
		};
		DEF559A61CA487D6009B8C51 /* R.swift */ = {
			isa = PBXShellScriptBuildPhase;
			buildActionMask = 2147483647;
			files = (
			);
			inputPaths = (
			);
			name = R.swift;
			outputPaths = (
			);
			runOnlyForDeploymentPostprocessing = 0;
			shellPath = /bin/sh;
			shellScript = "\"$SRCROOT/rswift\" \"$SRCROOT/ResourceApp-tvOS\" > \"$SRCROOT/rswift-tv.log\"";
		};
		ED8FCF67313DC003391627B7 /* [CP] Check Pods Manifest.lock */ = {
			isa = PBXShellScriptBuildPhase;
			buildActionMask = 2147483647;
			files = (
			);
			inputPaths = (
			);
			name = "[CP] Check Pods Manifest.lock";
			outputPaths = (
			);
			runOnlyForDeploymentPostprocessing = 0;
			shellPath = /bin/sh;
<<<<<<< HEAD
			shellScript = "diff \"${PODS_ROOT}/../Podfile.lock\" \"${PODS_ROOT}/Manifest.lock\" > /dev/null\nif [[ $? != 0 ]] ; then\n    cat << EOM\nerror: The sandbox is not in sync with the Podfile.lock. Run 'pod install' or update your CocoaPods installation.\nEOM\n    exit 1\nfi\n";
=======
			shellScript = "diff \"${PODS_ROOT}/../Podfile.lock\" \"${PODS_ROOT}/Manifest.lock\" > /dev/null\nif [ $? != 0 ] ; then\n    # print error to STDERR\n    echo \"error: The sandbox is not in sync with the Podfile.lock. Run 'pod install' or update your CocoaPods installation.\" >&2\n    exit 1\nfi\n";
>>>>>>> 3b0e52d8
			showEnvVarsInLog = 0;
		};
/* End PBXShellScriptBuildPhase section */

/* Begin PBXSourcesBuildPhase section */
		D55C6CB41B5D757300301B0D /* Sources */ = {
			isa = PBXSourcesBuildPhase;
			buildActionMask = 2147483647;
			files = (
				D5AD5C9F1B7A924000A8B96C /* AppDelegate.swift in Sources */,
				D55C6CC21B5D757300301B0D /* SecondViewController.swift in Sources */,
				D55C6CC01B5D757300301B0D /* FirstViewController.swift in Sources */,
				D5CBCE491B7682B800C5D96B /* MyViewController.swift in Sources */,
				D5DE480E1B5E1CC7000F6A85 /* R.generated.swift in Sources */,
			);
			runOnlyForDeploymentPostprocessing = 0;
		};
		D55C6CCB1B5D757300301B0D /* Sources */ = {
			isa = PBXSourcesBuildPhase;
			buildActionMask = 2147483647;
			files = (
<<<<<<< HEAD
=======
				E20983241D585E78005ACBAA /* SegueTests.swift in Sources */,
>>>>>>> 3b0e52d8
				D5E513C01B8E11810035ECAA /* FontsTests.swift in Sources */,
				E24720CE1C96B71B00DF291D /* ColorsTests.swift in Sources */,
				D56DC7701C42A5E700623437 /* StoryboardTests.swift in Sources */,
				5D9E41341C96918E002172D3 /* StringsTests.swift in Sources */,
				D51F47231B8FAF9F0028BAFD /* NibTests.swift in Sources */,
				D55C6CD61B5D757300301B0D /* ResourceAppTests.swift in Sources */,
				D5EB32701B63AD6B005C7B47 /* ValidationTests.swift in Sources */,
				D5F05D481BB520B1003AE55E /* FilesTests.swift in Sources */,
			);
			runOnlyForDeploymentPostprocessing = 0;
		};
		DEF559931CA4873D009B8C51 /* Sources */ = {
			isa = PBXSourcesBuildPhase;
			buildActionMask = 2147483647;
			files = (
				DEF5599A1CA4873D009B8C51 /* AppDelegate.swift in Sources */,
				DEF559B71CA48DC2009B8C51 /* R.generated.swift in Sources */,
			);
			runOnlyForDeploymentPostprocessing = 0;
		};
		DEF559A71CA48892009B8C51 /* Sources */ = {
			isa = PBXSourcesBuildPhase;
			buildActionMask = 2147483647;
			files = (
				DEF559AE1CA48892009B8C51 /* ResourceAppTests_tvOS.swift in Sources */,
				D5CE930E1CA96714009D0E62 /* ImagesTests.swift in Sources */,
			);
			runOnlyForDeploymentPostprocessing = 0;
		};
/* End PBXSourcesBuildPhase section */

/* Begin PBXTargetDependency section */
		D55C6CD11B5D757300301B0D /* PBXTargetDependency */ = {
			isa = PBXTargetDependency;
			target = D55C6CB71B5D757300301B0D /* ResourceApp */;
			targetProxy = D55C6CD01B5D757300301B0D /* PBXContainerItemProxy */;
		};
		DEF559B11CA48892009B8C51 /* PBXTargetDependency */ = {
			isa = PBXTargetDependency;
			target = DEF559961CA4873D009B8C51 /* ResourceApp-tvOS */;
			targetProxy = DEF559B01CA48892009B8C51 /* PBXContainerItemProxy */;
		};
/* End PBXTargetDependency section */

/* Begin PBXVariantGroup section */
		5D1AFAAF1C858637003FE7AB /* Localizable.strings */ = {
			isa = PBXVariantGroup;
			children = (
				5D1AFAB01C858637003FE7AB /* en */,
				5D1AFAB21C858647003FE7AB /* es */,
				5D1AFAB31C85864F003FE7AB /* ja */,
			);
			name = Localizable.strings;
			sourceTree = "<group>";
		};
		D50175BC1B5FEFD000DB8314 /* Secondary.storyboard */ = {
			isa = PBXVariantGroup;
			children = (
				D50175BD1B5FEFD000DB8314 /* Base */,
			);
			name = Secondary.storyboard;
			sourceTree = "<group>";
		};
		D55C6CC31B5D757300301B0D /* Main.storyboard */ = {
			isa = PBXVariantGroup;
			children = (
				D55C6CC41B5D757300301B0D /* Base */,
			);
			name = Main.storyboard;
			sourceTree = "<group>";
		};
		D55C6CC81B5D757300301B0D /* LaunchScreen.xib */ = {
			isa = PBXVariantGroup;
			children = (
				D55C6CC91B5D757300301B0D /* Base */,
			);
			name = LaunchScreen.xib;
			sourceTree = "<group>";
		};
		DEF5599D1CA4873D009B8C51 /* Main.storyboard */ = {
			isa = PBXVariantGroup;
			children = (
				DEF5599E1CA4873D009B8C51 /* Base */,
			);
			name = Main.storyboard;
			sourceTree = "<group>";
		};
		E2156B651CC4042900F341DC /* Settings.strings */ = {
			isa = PBXVariantGroup;
			children = (
				E2156B641CC4042900F341DC /* Base */,
				E2156B661CC4043C00F341DC /* nl */,
			);
			name = Settings.strings;
			sourceTree = "<group>";
		};
		E2762AC21CCCDFDA0009BCAA /* Settings.stringsdict */ = {
			isa = PBXVariantGroup;
			children = (
				E2762AC11CCCDFDA0009BCAA /* Base */,
				E2762AC31CCCDFE10009BCAA /* nl */,
			);
			name = Settings.stringsdict;
			sourceTree = "<group>";
		};
<<<<<<< HEAD
=======
		E2CD68641D7CACC100BEBE59 /* hello.txt */ = {
			isa = PBXVariantGroup;
			children = (
				E2CD68631D7CACC100BEBE59 /* Base */,
				E2CD68651D7CACCA00BEBE59 /* es */,
				E2CD68661D7CACCB00BEBE59 /* nl */,
			);
			name = hello.txt;
			sourceTree = "<group>";
		};
>>>>>>> 3b0e52d8
/* End PBXVariantGroup section */

/* Begin XCBuildConfiguration section */
		D55C6CD71B5D757300301B0D /* Debug */ = {
			isa = XCBuildConfiguration;
			buildSettings = {
				ALWAYS_SEARCH_USER_PATHS = NO;
				CLANG_ANALYZER_LOCALIZABILITY_NONLOCALIZED = YES;
				CLANG_CXX_LANGUAGE_STANDARD = "gnu++0x";
				CLANG_CXX_LIBRARY = "libc++";
				CLANG_ENABLE_MODULES = YES;
				CLANG_ENABLE_OBJC_ARC = YES;
				CLANG_WARN_BOOL_CONVERSION = YES;
				CLANG_WARN_CONSTANT_CONVERSION = YES;
				CLANG_WARN_DIRECT_OBJC_ISA_USAGE = YES_ERROR;
				CLANG_WARN_EMPTY_BODY = YES;
				CLANG_WARN_ENUM_CONVERSION = YES;
<<<<<<< HEAD
				CLANG_WARN_INT_CONVERSION = YES;
				CLANG_WARN_OBJC_ROOT_CLASS = YES_ERROR;
=======
				CLANG_WARN_INFINITE_RECURSION = YES;
				CLANG_WARN_INT_CONVERSION = YES;
				CLANG_WARN_OBJC_ROOT_CLASS = YES_ERROR;
				CLANG_WARN_SUSPICIOUS_MOVE = YES;
>>>>>>> 3b0e52d8
				CLANG_WARN_UNREACHABLE_CODE = YES;
				CLANG_WARN__DUPLICATE_METHOD_MATCH = YES;
				"CODE_SIGN_IDENTITY[sdk=iphoneos*]" = "iPhone Developer";
				COPY_PHASE_STRIP = NO;
				DEBUG_INFORMATION_FORMAT = "dwarf-with-dsym";
				ENABLE_STRICT_OBJC_MSGSEND = YES;
				ENABLE_TESTABILITY = YES;
				GCC_C_LANGUAGE_STANDARD = gnu99;
				GCC_DYNAMIC_NO_PIC = NO;
				GCC_NO_COMMON_BLOCKS = YES;
				GCC_OPTIMIZATION_LEVEL = 0;
				GCC_PREPROCESSOR_DEFINITIONS = (
					"DEBUG=1",
					"$(inherited)",
				);
				GCC_SYMBOLS_PRIVATE_EXTERN = NO;
				GCC_WARN_64_TO_32_BIT_CONVERSION = YES;
				GCC_WARN_ABOUT_RETURN_TYPE = YES_ERROR;
				GCC_WARN_UNDECLARED_SELECTOR = YES;
				GCC_WARN_UNINITIALIZED_AUTOS = YES_AGGRESSIVE;
				GCC_WARN_UNUSED_FUNCTION = YES;
				GCC_WARN_UNUSED_VARIABLE = YES;
				IPHONEOS_DEPLOYMENT_TARGET = 9.0;
				MTL_ENABLE_DEBUG_INFO = YES;
				ONLY_ACTIVE_ARCH = YES;
				SDKROOT = iphoneos;
				SWIFT_OPTIMIZATION_LEVEL = "-Onone";
				TARGETED_DEVICE_FAMILY = "1,2";
				TVOS_DEPLOYMENT_TARGET = 9.0;
			};
			name = Debug;
		};
		D55C6CD81B5D757300301B0D /* Release */ = {
			isa = XCBuildConfiguration;
			buildSettings = {
				ALWAYS_SEARCH_USER_PATHS = NO;
				CLANG_ANALYZER_LOCALIZABILITY_NONLOCALIZED = YES;
				CLANG_CXX_LANGUAGE_STANDARD = "gnu++0x";
				CLANG_CXX_LIBRARY = "libc++";
				CLANG_ENABLE_MODULES = YES;
				CLANG_ENABLE_OBJC_ARC = YES;
				CLANG_WARN_BOOL_CONVERSION = YES;
				CLANG_WARN_CONSTANT_CONVERSION = YES;
				CLANG_WARN_DIRECT_OBJC_ISA_USAGE = YES_ERROR;
				CLANG_WARN_EMPTY_BODY = YES;
				CLANG_WARN_ENUM_CONVERSION = YES;
<<<<<<< HEAD
				CLANG_WARN_INT_CONVERSION = YES;
				CLANG_WARN_OBJC_ROOT_CLASS = YES_ERROR;
=======
				CLANG_WARN_INFINITE_RECURSION = YES;
				CLANG_WARN_INT_CONVERSION = YES;
				CLANG_WARN_OBJC_ROOT_CLASS = YES_ERROR;
				CLANG_WARN_SUSPICIOUS_MOVE = YES;
>>>>>>> 3b0e52d8
				CLANG_WARN_UNREACHABLE_CODE = YES;
				CLANG_WARN__DUPLICATE_METHOD_MATCH = YES;
				"CODE_SIGN_IDENTITY[sdk=iphoneos*]" = "iPhone Developer";
				COPY_PHASE_STRIP = NO;
				DEBUG_INFORMATION_FORMAT = "dwarf-with-dsym";
				ENABLE_NS_ASSERTIONS = NO;
				ENABLE_STRICT_OBJC_MSGSEND = YES;
				GCC_C_LANGUAGE_STANDARD = gnu99;
				GCC_NO_COMMON_BLOCKS = YES;
				GCC_WARN_64_TO_32_BIT_CONVERSION = YES;
				GCC_WARN_ABOUT_RETURN_TYPE = YES_ERROR;
				GCC_WARN_UNDECLARED_SELECTOR = YES;
				GCC_WARN_UNINITIALIZED_AUTOS = YES_AGGRESSIVE;
				GCC_WARN_UNUSED_FUNCTION = YES;
				GCC_WARN_UNUSED_VARIABLE = YES;
				IPHONEOS_DEPLOYMENT_TARGET = 9.0;
				MTL_ENABLE_DEBUG_INFO = NO;
				SDKROOT = iphoneos;
				TARGETED_DEVICE_FAMILY = "1,2";
				TVOS_DEPLOYMENT_TARGET = 9.0;
				VALIDATE_PRODUCT = YES;
			};
			name = Release;
		};
		D55C6CDA1B5D757300301B0D /* Debug */ = {
			isa = XCBuildConfiguration;
			baseConfigurationReference = 277C3D45ECA1EEF6F7DAF957 /* Pods-ResourceApp.debug.xcconfig */;
			buildSettings = {
				ALWAYS_EMBED_SWIFT_STANDARD_LIBRARIES = YES;
				ASSETCATALOG_COMPILER_APPICON_NAME = AppIcon;
				INFOPLIST_FILE = ResourceApp/Info.plist;
				IPHONEOS_DEPLOYMENT_TARGET = 9.0;
				LD_RUNPATH_SEARCH_PATHS = "$(inherited) @executable_path/Frameworks";
				PRODUCT_BUNDLE_IDENTIFIER = "nl.mathijskadijk.$(PRODUCT_NAME:rfc1034identifier)";
				PRODUCT_NAME = "$(TARGET_NAME)";
<<<<<<< HEAD
				SWIFT_VERSION = 2.3;
=======
				SWIFT_VERSION = 3.0;
>>>>>>> 3b0e52d8
			};
			name = Debug;
		};
		D55C6CDB1B5D757300301B0D /* Release */ = {
			isa = XCBuildConfiguration;
			baseConfigurationReference = 9BB33190FE04C23E506646C2 /* Pods-ResourceApp.release.xcconfig */;
			buildSettings = {
				ALWAYS_EMBED_SWIFT_STANDARD_LIBRARIES = YES;
				ASSETCATALOG_COMPILER_APPICON_NAME = AppIcon;
				INFOPLIST_FILE = ResourceApp/Info.plist;
				IPHONEOS_DEPLOYMENT_TARGET = 9.0;
				LD_RUNPATH_SEARCH_PATHS = "$(inherited) @executable_path/Frameworks";
				PRODUCT_BUNDLE_IDENTIFIER = "nl.mathijskadijk.$(PRODUCT_NAME:rfc1034identifier)";
				PRODUCT_NAME = "$(TARGET_NAME)";
				SWIFT_OPTIMIZATION_LEVEL = "-Owholemodule";
<<<<<<< HEAD
				SWIFT_VERSION = 2.3;
=======
				SWIFT_VERSION = 3.0;
>>>>>>> 3b0e52d8
			};
			name = Release;
		};
		D55C6CDD1B5D757300301B0D /* Debug */ = {
			isa = XCBuildConfiguration;
			baseConfigurationReference = 5806108C4C9AA942D017FD38 /* Pods-ResourceAppTests.debug.xcconfig */;
			buildSettings = {
<<<<<<< HEAD
=======
				ALWAYS_EMBED_SWIFT_STANDARD_LIBRARIES = YES;
>>>>>>> 3b0e52d8
				BUNDLE_LOADER = "$(TEST_HOST)";
				FRAMEWORK_SEARCH_PATHS = "$(inherited)";
				GCC_PREPROCESSOR_DEFINITIONS = (
					"DEBUG=1",
					"$(inherited)",
				);
				INFOPLIST_FILE = ResourceAppTests/Info.plist;
				LD_RUNPATH_SEARCH_PATHS = "$(inherited) @executable_path/Frameworks @loader_path/Frameworks";
				PRODUCT_BUNDLE_IDENTIFIER = "nl.mathijskadijk.$(PRODUCT_NAME:rfc1034identifier)";
				PRODUCT_NAME = "$(TARGET_NAME)";
<<<<<<< HEAD
				SWIFT_VERSION = 2.3;
=======
				SWIFT_VERSION = 3.0;
>>>>>>> 3b0e52d8
				TEST_HOST = "$(BUILT_PRODUCTS_DIR)/ResourceApp.app/ResourceApp";
			};
			name = Debug;
		};
		D55C6CDE1B5D757300301B0D /* Release */ = {
			isa = XCBuildConfiguration;
			baseConfigurationReference = 8A12A24E7B08066489311F5F /* Pods-ResourceAppTests.release.xcconfig */;
			buildSettings = {
<<<<<<< HEAD
=======
				ALWAYS_EMBED_SWIFT_STANDARD_LIBRARIES = YES;
>>>>>>> 3b0e52d8
				BUNDLE_LOADER = "$(TEST_HOST)";
				FRAMEWORK_SEARCH_PATHS = "$(inherited)";
				INFOPLIST_FILE = ResourceAppTests/Info.plist;
				LD_RUNPATH_SEARCH_PATHS = "$(inherited) @executable_path/Frameworks @loader_path/Frameworks";
				PRODUCT_BUNDLE_IDENTIFIER = "nl.mathijskadijk.$(PRODUCT_NAME:rfc1034identifier)";
				PRODUCT_NAME = "$(TARGET_NAME)";
				SWIFT_OPTIMIZATION_LEVEL = "-Owholemodule";
<<<<<<< HEAD
				SWIFT_VERSION = 2.3;
=======
				SWIFT_VERSION = 3.0;
>>>>>>> 3b0e52d8
				TEST_HOST = "$(BUILT_PRODUCTS_DIR)/ResourceApp.app/ResourceApp";
			};
			name = Release;
		};
		DEF559A41CA4873D009B8C51 /* Debug */ = {
			isa = XCBuildConfiguration;
			buildSettings = {
				ASSETCATALOG_COMPILER_LAUNCHIMAGE_NAME = LaunchImage;
				CLANG_ANALYZER_NONNULL = YES;
				DEBUG_INFORMATION_FORMAT = dwarf;
				INFOPLIST_FILE = "ResourceApp-tvOS/Info.plist";
				LD_RUNPATH_SEARCH_PATHS = "$(inherited) @executable_path/Frameworks";
				PRODUCT_BUNDLE_IDENTIFIER = "nl.mathijskadijk.ResourceApp-tvOS";
				PRODUCT_NAME = "$(TARGET_NAME)";
				SDKROOT = appletvos;
<<<<<<< HEAD
				SWIFT_VERSION = 2.3;
=======
				SWIFT_VERSION = 3.0;
>>>>>>> 3b0e52d8
				TARGETED_DEVICE_FAMILY = 3;
			};
			name = Debug;
		};
		DEF559A51CA4873D009B8C51 /* Release */ = {
			isa = XCBuildConfiguration;
			buildSettings = {
				ASSETCATALOG_COMPILER_LAUNCHIMAGE_NAME = LaunchImage;
				CLANG_ANALYZER_NONNULL = YES;
				INFOPLIST_FILE = "ResourceApp-tvOS/Info.plist";
				LD_RUNPATH_SEARCH_PATHS = "$(inherited) @executable_path/Frameworks";
				PRODUCT_BUNDLE_IDENTIFIER = "nl.mathijskadijk.ResourceApp-tvOS";
				PRODUCT_NAME = "$(TARGET_NAME)";
				SDKROOT = appletvos;
				SWIFT_OPTIMIZATION_LEVEL = "-Owholemodule";
<<<<<<< HEAD
				SWIFT_VERSION = 2.3;
=======
				SWIFT_VERSION = 3.0;
>>>>>>> 3b0e52d8
				TARGETED_DEVICE_FAMILY = 3;
			};
			name = Release;
		};
		DEF559B31CA48892009B8C51 /* Debug */ = {
			isa = XCBuildConfiguration;
			buildSettings = {
				BUNDLE_LOADER = "$(TEST_HOST)";
				CLANG_ANALYZER_NONNULL = YES;
				DEBUG_INFORMATION_FORMAT = dwarf;
				INFOPLIST_FILE = "ResourceAppTests-tvOS/Info.plist";
				LD_RUNPATH_SEARCH_PATHS = "$(inherited) @executable_path/Frameworks @loader_path/Frameworks";
				PRODUCT_BUNDLE_IDENTIFIER = "nl.mathijskadijk.ResourceAppTests-tvOS";
				PRODUCT_NAME = "$(TARGET_NAME)";
				SDKROOT = appletvos;
<<<<<<< HEAD
				SWIFT_VERSION = 2.3;
=======
				SWIFT_VERSION = 3.0;
>>>>>>> 3b0e52d8
				TEST_HOST = "$(BUILT_PRODUCTS_DIR)/ResourceApp-tvOS.app/ResourceApp-tvOS";
			};
			name = Debug;
		};
		DEF559B41CA48892009B8C51 /* Release */ = {
			isa = XCBuildConfiguration;
			buildSettings = {
				BUNDLE_LOADER = "$(TEST_HOST)";
				CLANG_ANALYZER_NONNULL = YES;
				INFOPLIST_FILE = "ResourceAppTests-tvOS/Info.plist";
				LD_RUNPATH_SEARCH_PATHS = "$(inherited) @executable_path/Frameworks @loader_path/Frameworks";
				PRODUCT_BUNDLE_IDENTIFIER = "nl.mathijskadijk.ResourceAppTests-tvOS";
				PRODUCT_NAME = "$(TARGET_NAME)";
				SDKROOT = appletvos;
				SWIFT_OPTIMIZATION_LEVEL = "-Owholemodule";
<<<<<<< HEAD
				SWIFT_VERSION = 2.3;
=======
				SWIFT_VERSION = 3.0;
>>>>>>> 3b0e52d8
				TEST_HOST = "$(BUILT_PRODUCTS_DIR)/ResourceApp-tvOS.app/ResourceApp-tvOS";
			};
			name = Release;
		};
/* End XCBuildConfiguration section */

/* Begin XCConfigurationList section */
		D55C6CB31B5D757300301B0D /* Build configuration list for PBXProject "ResourceApp" */ = {
			isa = XCConfigurationList;
			buildConfigurations = (
				D55C6CD71B5D757300301B0D /* Debug */,
				D55C6CD81B5D757300301B0D /* Release */,
			);
			defaultConfigurationIsVisible = 0;
			defaultConfigurationName = Release;
		};
		D55C6CD91B5D757300301B0D /* Build configuration list for PBXNativeTarget "ResourceApp" */ = {
			isa = XCConfigurationList;
			buildConfigurations = (
				D55C6CDA1B5D757300301B0D /* Debug */,
				D55C6CDB1B5D757300301B0D /* Release */,
			);
			defaultConfigurationIsVisible = 0;
			defaultConfigurationName = Release;
		};
		D55C6CDC1B5D757300301B0D /* Build configuration list for PBXNativeTarget "ResourceAppTests" */ = {
			isa = XCConfigurationList;
			buildConfigurations = (
				D55C6CDD1B5D757300301B0D /* Debug */,
				D55C6CDE1B5D757300301B0D /* Release */,
			);
			defaultConfigurationIsVisible = 0;
			defaultConfigurationName = Release;
		};
		DEF559A31CA4873D009B8C51 /* Build configuration list for PBXNativeTarget "ResourceApp-tvOS" */ = {
			isa = XCConfigurationList;
			buildConfigurations = (
				DEF559A41CA4873D009B8C51 /* Debug */,
				DEF559A51CA4873D009B8C51 /* Release */,
			);
			defaultConfigurationIsVisible = 0;
			defaultConfigurationName = Release;
		};
		DEF559B21CA48892009B8C51 /* Build configuration list for PBXNativeTarget "ResourceAppTests-tvOS" */ = {
			isa = XCConfigurationList;
			buildConfigurations = (
				DEF559B31CA48892009B8C51 /* Debug */,
				DEF559B41CA48892009B8C51 /* Release */,
			);
			defaultConfigurationIsVisible = 0;
			defaultConfigurationName = Release;
		};
/* End XCConfigurationList section */
	};
	rootObject = D55C6CB01B5D757300301B0D /* Project object */;
}<|MERGE_RESOLUTION|>--- conflicted
+++ resolved
@@ -7,10 +7,6 @@
 	objects = {
 
 /* Begin PBXBuildFile section */
-<<<<<<< HEAD
-		1C912F7B1D5812AF00456B3D /* Comments.strings in Resources */ = {isa = PBXBuildFile; fileRef = 1C912F7A1D5812AF00456B3D /* Comments.strings */; };
-=======
->>>>>>> 3b0e52d8
 		4278A8983F091212CF85BC50 /* Pods_ResourceAppTests.framework in Frameworks */ = {isa = PBXBuildFile; fileRef = 275034DCC8B63BBF751DFF93 /* Pods_ResourceAppTests.framework */; };
 		5D1AFAB11C858637003FE7AB /* Localizable.strings in Resources */ = {isa = PBXBuildFile; fileRef = 5D1AFAAF1C858637003FE7AB /* Localizable.strings */; };
 		5D9E41341C96918E002172D3 /* StringsTests.swift in Sources */ = {isa = PBXBuildFile; fileRef = 5D9E41331C96918E002172D3 /* StringsTests.swift */; };
@@ -69,17 +65,15 @@
 		DEF559AE1CA48892009B8C51 /* ResourceAppTests_tvOS.swift in Sources */ = {isa = PBXBuildFile; fileRef = DEF559AD1CA48892009B8C51 /* ResourceAppTests_tvOS.swift */; };
 		DEF559B71CA48DC2009B8C51 /* R.generated.swift in Sources */ = {isa = PBXBuildFile; fileRef = DEF559B61CA48DC2009B8C51 /* R.generated.swift */; };
 		DEF559B91CA4932F009B8C51 /* Rswift.framework in Frameworks */ = {isa = PBXBuildFile; fileRef = DEF559B81CA4932F009B8C51 /* Rswift.framework */; };
-<<<<<<< HEAD
-=======
 		E20983241D585E78005ACBAA /* SegueTests.swift in Sources */ = {isa = PBXBuildFile; fileRef = E20983231D585E78005ACBAA /* SegueTests.swift */; };
 		E20983261D585F8C005ACBAA /* Xib with ViewController.xib in Resources */ = {isa = PBXBuildFile; fileRef = E20983251D585F8C005ACBAA /* Xib with ViewController.xib */; };
->>>>>>> 3b0e52d8
 		E2156B631CC4042900F341DC /* Settings.strings in Resources */ = {isa = PBXBuildFile; fileRef = E2156B651CC4042900F341DC /* Settings.strings */; };
 		E2156B681CC41EB400F341DC /* Generic.strings in Resources */ = {isa = PBXBuildFile; fileRef = E2156B671CC41EB400F341DC /* Generic.strings */; };
 		E2156B6A1CC4292600F341DC /* Duplicate.strings in Resources */ = {isa = PBXBuildFile; fileRef = E2156B691CC4292600F341DC /* Duplicate.strings */; };
 		E2156B6C1CC4293000F341DC /* Duplicate#.strings in Resources */ = {isa = PBXBuildFile; fileRef = E2156B6B1CC4293000F341DC /* Duplicate#.strings */; };
 		E2156B6E1CC42B6700F341DC /* @@.strings in Resources */ = {isa = PBXBuildFile; fileRef = E2156B6D1CC42B6700F341DC /* @@.strings */; };
 		E22070771C92E137007A090B /* WhitespaceReuseIdentifer.xib in Resources */ = {isa = PBXBuildFile; fileRef = E22070761C92E137007A090B /* WhitespaceReuseIdentifer.xib */; };
+		E243EAF51DBE600A00F6ECDE /* Comments.strings in Resources */ = {isa = PBXBuildFile; fileRef = E243EAF41DBE600A00F6ECDE /* Comments.strings */; };
 		E24720CE1C96B71B00DF291D /* ColorsTests.swift in Sources */ = {isa = PBXBuildFile; fileRef = E24720CD1C96B71B00DF291D /* ColorsTests.swift */; };
 		E2762AC01CCCDFDA0009BCAA /* Settings.stringsdict in Resources */ = {isa = PBXBuildFile; fileRef = E2762AC21CCCDFDA0009BCAA /* Settings.stringsdict */; };
 		E2762AE01CCE62CC0009BCAA /* Generic.stringsdict in Resources */ = {isa = PBXBuildFile; fileRef = E2762ADF1CCE62CC0009BCAA /* Generic.stringsdict */; };
@@ -87,10 +81,7 @@
 		E296935A1CAD64D100401D53 /* associatedtype in Resources */ = {isa = PBXBuildFile; fileRef = E29693591CAD64D100401D53 /* associatedtype */; };
 		E296935C1CAD666200401D53 /* #column in Resources */ = {isa = PBXBuildFile; fileRef = E296935B1CAD666200401D53 /* #column */; };
 		E2A10EF81CD13779006BFC63 /* RelativeToProject.xib in Resources */ = {isa = PBXBuildFile; fileRef = E2A10EF71CD13779006BFC63 /* RelativeToProject.xib */; };
-<<<<<<< HEAD
-=======
 		E2CD68671D7CADEA00BEBE59 /* hello.txt in Resources */ = {isa = PBXBuildFile; fileRef = E2CD68641D7CACC100BEBE59 /* hello.txt */; };
->>>>>>> 3b0e52d8
 		E2F268B11C92BFE00093995D /* My R.swift colors.clr in Resources */ = {isa = PBXBuildFile; fileRef = E2F268B01C92BFE00093995D /* My R.swift colors.clr */; };
 		E49A92E1DBC6CCB05867DDB6 /* Pods_ResourceApp.framework in Frameworks */ = {isa = PBXBuildFile; fileRef = AEC5C6D68E1E8337CC9568C1 /* Pods_ResourceApp.framework */; };
 /* End PBXBuildFile section */
@@ -113,10 +104,6 @@
 /* End PBXContainerItemProxy section */
 
 /* Begin PBXFileReference section */
-<<<<<<< HEAD
-		1C912F7A1D5812AF00456B3D /* Comments.strings */ = {isa = PBXFileReference; fileEncoding = 4; lastKnownFileType = text.plist.strings; path = Comments.strings; sourceTree = "<group>"; };
-=======
->>>>>>> 3b0e52d8
 		275034DCC8B63BBF751DFF93 /* Pods_ResourceAppTests.framework */ = {isa = PBXFileReference; explicitFileType = wrapper.framework; includeInIndex = 0; path = Pods_ResourceAppTests.framework; sourceTree = BUILT_PRODUCTS_DIR; };
 		277C3D45ECA1EEF6F7DAF957 /* Pods-ResourceApp.debug.xcconfig */ = {isa = PBXFileReference; includeInIndex = 1; lastKnownFileType = text.xcconfig; name = "Pods-ResourceApp.debug.xcconfig"; path = "../Pods/Target Support Files/Pods-ResourceApp/Pods-ResourceApp.debug.xcconfig"; sourceTree = "<group>"; };
 		5806108C4C9AA942D017FD38 /* Pods-ResourceAppTests.debug.xcconfig */ = {isa = PBXFileReference; includeInIndex = 1; lastKnownFileType = text.xcconfig; name = "Pods-ResourceAppTests.debug.xcconfig"; path = "../Pods/Target Support Files/Pods-ResourceAppTests/Pods-ResourceAppTests.debug.xcconfig"; sourceTree = "<group>"; };
@@ -188,15 +175,10 @@
 		DEF559AB1CA48892009B8C51 /* ResourceAppTests-tvOS.xctest */ = {isa = PBXFileReference; explicitFileType = wrapper.cfbundle; includeInIndex = 0; path = "ResourceAppTests-tvOS.xctest"; sourceTree = BUILT_PRODUCTS_DIR; };
 		DEF559AD1CA48892009B8C51 /* ResourceAppTests_tvOS.swift */ = {isa = PBXFileReference; lastKnownFileType = sourcecode.swift; path = ResourceAppTests_tvOS.swift; sourceTree = "<group>"; };
 		DEF559AF1CA48892009B8C51 /* Info.plist */ = {isa = PBXFileReference; lastKnownFileType = text.plist.xml; path = Info.plist; sourceTree = "<group>"; };
-<<<<<<< HEAD
-		DEF559B61CA48DC2009B8C51 /* R.generated.swift */ = {isa = PBXFileReference; fileEncoding = 4; lastKnownFileType = sourcecode.swift; path = R.generated.swift; sourceTree = "<group>"; };
-		DEF559B81CA4932F009B8C51 /* Rswift.framework */ = {isa = PBXFileReference; lastKnownFileType = wrapper.framework; name = Rswift.framework; path = "../R.swift.Library/build/Debug-appletvos/Rswift.framework"; sourceTree = "<group>"; };
-=======
 		DEF559B61CA48DC2009B8C51 /* R.generated.swift */ = {isa = PBXFileReference; fileEncoding = 4; lastKnownFileType = sourcecode.swift; lineEnding = 0; path = R.generated.swift; sourceTree = "<group>"; xcLanguageSpecificationIdentifier = xcode.lang.swift; };
 		DEF559B81CA4932F009B8C51 /* Rswift.framework */ = {isa = PBXFileReference; lastKnownFileType = wrapper.framework; name = Rswift.framework; path = "../R.swift.Library/build/Debug-appletvos/Rswift.framework"; sourceTree = "<group>"; };
 		E20983231D585E78005ACBAA /* SegueTests.swift */ = {isa = PBXFileReference; fileEncoding = 4; lastKnownFileType = sourcecode.swift; path = SegueTests.swift; sourceTree = "<group>"; };
 		E20983251D585F8C005ACBAA /* Xib with ViewController.xib */ = {isa = PBXFileReference; fileEncoding = 4; lastKnownFileType = file.xib; path = "Xib with ViewController.xib"; sourceTree = "<group>"; };
->>>>>>> 3b0e52d8
 		E2156B641CC4042900F341DC /* Base */ = {isa = PBXFileReference; lastKnownFileType = text.plist.strings; name = Base; path = Base.lproj/Settings.strings; sourceTree = "<group>"; };
 		E2156B661CC4043C00F341DC /* nl */ = {isa = PBXFileReference; lastKnownFileType = text.plist.strings; name = nl; path = nl.lproj/Settings.strings; sourceTree = "<group>"; };
 		E2156B671CC41EB400F341DC /* Generic.strings */ = {isa = PBXFileReference; fileEncoding = 4; lastKnownFileType = text.plist.strings; path = Generic.strings; sourceTree = "<group>"; };
@@ -204,6 +186,7 @@
 		E2156B6B1CC4293000F341DC /* Duplicate#.strings */ = {isa = PBXFileReference; fileEncoding = 4; lastKnownFileType = text.plist.strings; path = "Duplicate#.strings"; sourceTree = "<group>"; };
 		E2156B6D1CC42B6700F341DC /* @@.strings */ = {isa = PBXFileReference; fileEncoding = 4; lastKnownFileType = text.plist.strings; path = "@@.strings"; sourceTree = "<group>"; };
 		E22070761C92E137007A090B /* WhitespaceReuseIdentifer.xib */ = {isa = PBXFileReference; fileEncoding = 4; lastKnownFileType = file.xib; path = WhitespaceReuseIdentifer.xib; sourceTree = "<group>"; };
+		E243EAF41DBE600A00F6ECDE /* Comments.strings */ = {isa = PBXFileReference; fileEncoding = 4; lastKnownFileType = text.plist.strings; path = Comments.strings; sourceTree = "<group>"; };
 		E24720CD1C96B71B00DF291D /* ColorsTests.swift */ = {isa = PBXFileReference; fileEncoding = 4; lastKnownFileType = sourcecode.swift; path = ColorsTests.swift; sourceTree = "<group>"; };
 		E2762AC11CCCDFDA0009BCAA /* Base */ = {isa = PBXFileReference; lastKnownFileType = text.plist.stringsdict; name = Base; path = Base.lproj/Settings.stringsdict; sourceTree = "<group>"; };
 		E2762AC31CCCDFE10009BCAA /* nl */ = {isa = PBXFileReference; lastKnownFileType = text.plist.stringsdict; name = nl; path = nl.lproj/Settings.stringsdict; sourceTree = "<group>"; };
@@ -212,12 +195,9 @@
 		E29693591CAD64D100401D53 /* associatedtype */ = {isa = PBXFileReference; fileEncoding = 4; lastKnownFileType = text; path = associatedtype; sourceTree = "<group>"; };
 		E296935B1CAD666200401D53 /* #column */ = {isa = PBXFileReference; fileEncoding = 4; lastKnownFileType = text; path = "#column"; sourceTree = "<group>"; };
 		E2A10EF71CD13779006BFC63 /* RelativeToProject.xib */ = {isa = PBXFileReference; fileEncoding = 4; lastKnownFileType = file.xib; path = RelativeToProject.xib; sourceTree = "<group>"; };
-<<<<<<< HEAD
-=======
 		E2CD68631D7CACC100BEBE59 /* Base */ = {isa = PBXFileReference; lastKnownFileType = text; name = Base; path = Base.lproj/hello.txt; sourceTree = "<group>"; };
 		E2CD68651D7CACCA00BEBE59 /* es */ = {isa = PBXFileReference; lastKnownFileType = text; name = es; path = es.lproj/hello.txt; sourceTree = "<group>"; };
 		E2CD68661D7CACCB00BEBE59 /* nl */ = {isa = PBXFileReference; lastKnownFileType = text; name = nl; path = nl.lproj/hello.txt; sourceTree = "<group>"; };
->>>>>>> 3b0e52d8
 		E2F268B01C92BFE00093995D /* My R.swift colors.clr */ = {isa = PBXFileReference; lastKnownFileType = file; path = "My R.swift colors.clr"; sourceTree = "<group>"; };
 /* End PBXFileReference section */
 
@@ -270,11 +250,8 @@
 		5D1AFAAC1C85859D003FE7AB /* Strings */ = {
 			isa = PBXGroup;
 			children = (
+				E243EAF41DBE600A00F6ECDE /* Comments.strings */,
 				E2156B6D1CC42B6700F341DC /* @@.strings */,
-<<<<<<< HEAD
-				1C912F7A1D5812AF00456B3D /* Comments.strings */,
-=======
->>>>>>> 3b0e52d8
 				E2156B691CC4292600F341DC /* Duplicate.strings */,
 				E2156B6B1CC4293000F341DC /* Duplicate#.strings */,
 				E2156B671CC41EB400F341DC /* Generic.strings */,
@@ -344,10 +321,7 @@
 		D55C6CBA1B5D757300301B0D /* ResourceApp */ = {
 			isa = PBXGroup;
 			children = (
-<<<<<<< HEAD
-=======
 				E2CD68611D7CAC9200BEBE59 /* Localized */,
->>>>>>> 3b0e52d8
 				E2F268AF1C92BFE00093995D /* Colors */,
 				D55C6CC61B5D757300301B0D /* Images.xcassets */,
 				D51E60BF1BB13612004BB376 /* Images */,
@@ -377,10 +351,7 @@
 				D5B799841C1B8DB6009EA901 /* Settings.bundle */,
 				C378DD791C68C2BF003598B8 /* SupplementaryElement.xib */,
 				E22070761C92E137007A090B /* WhitespaceReuseIdentifer.xib */,
-<<<<<<< HEAD
-=======
 				E20983251D585F8C005ACBAA /* Xib with ViewController.xib */,
->>>>>>> 3b0e52d8
 			);
 			path = ResourceApp;
 			sourceTree = "<group>";
@@ -401,10 +372,7 @@
 				D5E513BF1B8E11810035ECAA /* FontsTests.swift */,
 				D51F47221B8FAF9F0028BAFD /* NibTests.swift */,
 				D55C6CD51B5D757300301B0D /* ResourceAppTests.swift */,
-<<<<<<< HEAD
-=======
 				E20983231D585E78005ACBAA /* SegueTests.swift */,
->>>>>>> 3b0e52d8
 				D56DC76F1C42A5E700623437 /* StoryboardTests.swift */,
 				5D9E41331C96918E002172D3 /* StringsTests.swift */,
 				D5EB326E1B63AD6B005C7B47 /* ValidationTests.swift */,
@@ -487,8 +455,6 @@
 			path = "ResourceApp/Relative To Project";
 			sourceTree = SOURCE_ROOT;
 		};
-<<<<<<< HEAD
-=======
 		E2CD68611D7CAC9200BEBE59 /* Localized */ = {
 			isa = PBXGroup;
 			children = (
@@ -497,7 +463,6 @@
 			path = Localized;
 			sourceTree = "<group>";
 		};
->>>>>>> 3b0e52d8
 		E2F268AF1C92BFE00093995D /* Colors */ = {
 			isa = PBXGroup;
 			children = (
@@ -656,10 +621,7 @@
 				D5AD5C911B78FC0500A8B96C /* duplicate.xib in Resources */,
 				D575E25D1B766CD800C22F0B /* My View.xib in Resources */,
 				D5AD5C941B78FC4E00A8B96C /* Duplicate.xib in Resources */,
-<<<<<<< HEAD
-=======
 				E2CD68671D7CADEA00BEBE59 /* hello.txt in Resources */,
->>>>>>> 3b0e52d8
 				D55C6CC51B5D757300301B0D /* Main.storyboard in Resources */,
 				E29693581CAD64B500401D53 /* __FILE__ in Resources */,
 				D5F05D461BB52078003AE55E /* duplicateJson in Resources */,
@@ -686,10 +648,7 @@
 				D5BA2E5F1C90086C0025C9E3 /* CellCollectionView.xib in Resources */,
 				D5AD5CA11B7A926200A8B96C /* DuplicateCellView.xib in Resources */,
 				E2A10EF81CD13779006BFC63 /* RelativeToProject.xib in Resources */,
-<<<<<<< HEAD
-=======
 				E20983261D585F8C005ACBAA /* Xib with ViewController.xib in Resources */,
->>>>>>> 3b0e52d8
 				D5F05D421BB52002003AE55E /* Some.json in Resources */,
 				E2156B631CC4042900F341DC /* Settings.strings in Resources */,
 				D5F05D441BB52063003AE55E /* Duplicate.json in Resources */,
@@ -699,12 +658,9 @@
 				D55C6CC71B5D757300301B0D /* Images.xcassets in Resources */,
 				D52725FC1C4A7C6A0005C8D4 /* Sky.tiff in Resources */,
 				D5E513BE1B8E111A0035ECAA /* GdyBkltter1911.ttf in Resources */,
-<<<<<<< HEAD
-				1C912F7B1D5812AF00456B3D /* Comments.strings in Resources */,
-=======
->>>>>>> 3b0e52d8
 				D51E60C61BB1E600004BB376 /* User@white@2x.png in Resources */,
 				E2156B6E1CC42B6700F341DC /* @@.strings in Resources */,
+				E243EAF51DBE600A00F6ECDE /* Comments.strings in Resources */,
 				D51E60C11BB13626004BB376 /* Colors.jpg in Resources */,
 				E22070771C92E137007A090B /* WhitespaceReuseIdentifer.xib in Resources */,
 			);
@@ -796,11 +752,7 @@
 			);
 			runOnlyForDeploymentPostprocessing = 0;
 			shellPath = /bin/sh;
-<<<<<<< HEAD
-			shellScript = "diff \"${PODS_ROOT}/../Podfile.lock\" \"${PODS_ROOT}/Manifest.lock\" > /dev/null\nif [[ $? != 0 ]] ; then\n    cat << EOM\nerror: The sandbox is not in sync with the Podfile.lock. Run 'pod install' or update your CocoaPods installation.\nEOM\n    exit 1\nfi\n";
-=======
 			shellScript = "diff \"${PODS_ROOT}/../Podfile.lock\" \"${PODS_ROOT}/Manifest.lock\" > /dev/null\nif [ $? != 0 ] ; then\n    # print error to STDERR\n    echo \"error: The sandbox is not in sync with the Podfile.lock. Run 'pod install' or update your CocoaPods installation.\" >&2\n    exit 1\nfi\n";
->>>>>>> 3b0e52d8
 			showEnvVarsInLog = 0;
 		};
 		ADB91CF666C6624CD5A00F13 /* [CP] Copy Pods Resources */ = {
@@ -858,11 +810,7 @@
 			);
 			runOnlyForDeploymentPostprocessing = 0;
 			shellPath = /bin/sh;
-<<<<<<< HEAD
-			shellScript = "diff \"${PODS_ROOT}/../Podfile.lock\" \"${PODS_ROOT}/Manifest.lock\" > /dev/null\nif [[ $? != 0 ]] ; then\n    cat << EOM\nerror: The sandbox is not in sync with the Podfile.lock. Run 'pod install' or update your CocoaPods installation.\nEOM\n    exit 1\nfi\n";
-=======
 			shellScript = "diff \"${PODS_ROOT}/../Podfile.lock\" \"${PODS_ROOT}/Manifest.lock\" > /dev/null\nif [ $? != 0 ] ; then\n    # print error to STDERR\n    echo \"error: The sandbox is not in sync with the Podfile.lock. Run 'pod install' or update your CocoaPods installation.\" >&2\n    exit 1\nfi\n";
->>>>>>> 3b0e52d8
 			showEnvVarsInLog = 0;
 		};
 /* End PBXShellScriptBuildPhase section */
@@ -884,10 +832,7 @@
 			isa = PBXSourcesBuildPhase;
 			buildActionMask = 2147483647;
 			files = (
-<<<<<<< HEAD
-=======
 				E20983241D585E78005ACBAA /* SegueTests.swift in Sources */,
->>>>>>> 3b0e52d8
 				D5E513C01B8E11810035ECAA /* FontsTests.swift in Sources */,
 				E24720CE1C96B71B00DF291D /* ColorsTests.swift in Sources */,
 				D56DC7701C42A5E700623437 /* StoryboardTests.swift in Sources */,
@@ -993,8 +938,6 @@
 			name = Settings.stringsdict;
 			sourceTree = "<group>";
 		};
-<<<<<<< HEAD
-=======
 		E2CD68641D7CACC100BEBE59 /* hello.txt */ = {
 			isa = PBXVariantGroup;
 			children = (
@@ -1005,7 +948,6 @@
 			name = hello.txt;
 			sourceTree = "<group>";
 		};
->>>>>>> 3b0e52d8
 /* End PBXVariantGroup section */
 
 /* Begin XCBuildConfiguration section */
@@ -1023,15 +965,10 @@
 				CLANG_WARN_DIRECT_OBJC_ISA_USAGE = YES_ERROR;
 				CLANG_WARN_EMPTY_BODY = YES;
 				CLANG_WARN_ENUM_CONVERSION = YES;
-<<<<<<< HEAD
-				CLANG_WARN_INT_CONVERSION = YES;
-				CLANG_WARN_OBJC_ROOT_CLASS = YES_ERROR;
-=======
 				CLANG_WARN_INFINITE_RECURSION = YES;
 				CLANG_WARN_INT_CONVERSION = YES;
 				CLANG_WARN_OBJC_ROOT_CLASS = YES_ERROR;
 				CLANG_WARN_SUSPICIOUS_MOVE = YES;
->>>>>>> 3b0e52d8
 				CLANG_WARN_UNREACHABLE_CODE = YES;
 				CLANG_WARN__DUPLICATE_METHOD_MATCH = YES;
 				"CODE_SIGN_IDENTITY[sdk=iphoneos*]" = "iPhone Developer";
@@ -1078,15 +1015,10 @@
 				CLANG_WARN_DIRECT_OBJC_ISA_USAGE = YES_ERROR;
 				CLANG_WARN_EMPTY_BODY = YES;
 				CLANG_WARN_ENUM_CONVERSION = YES;
-<<<<<<< HEAD
-				CLANG_WARN_INT_CONVERSION = YES;
-				CLANG_WARN_OBJC_ROOT_CLASS = YES_ERROR;
-=======
 				CLANG_WARN_INFINITE_RECURSION = YES;
 				CLANG_WARN_INT_CONVERSION = YES;
 				CLANG_WARN_OBJC_ROOT_CLASS = YES_ERROR;
 				CLANG_WARN_SUSPICIOUS_MOVE = YES;
->>>>>>> 3b0e52d8
 				CLANG_WARN_UNREACHABLE_CODE = YES;
 				CLANG_WARN__DUPLICATE_METHOD_MATCH = YES;
 				"CODE_SIGN_IDENTITY[sdk=iphoneos*]" = "iPhone Developer";
@@ -1122,11 +1054,7 @@
 				LD_RUNPATH_SEARCH_PATHS = "$(inherited) @executable_path/Frameworks";
 				PRODUCT_BUNDLE_IDENTIFIER = "nl.mathijskadijk.$(PRODUCT_NAME:rfc1034identifier)";
 				PRODUCT_NAME = "$(TARGET_NAME)";
-<<<<<<< HEAD
-				SWIFT_VERSION = 2.3;
-=======
 				SWIFT_VERSION = 3.0;
->>>>>>> 3b0e52d8
 			};
 			name = Debug;
 		};
@@ -1142,11 +1070,7 @@
 				PRODUCT_BUNDLE_IDENTIFIER = "nl.mathijskadijk.$(PRODUCT_NAME:rfc1034identifier)";
 				PRODUCT_NAME = "$(TARGET_NAME)";
 				SWIFT_OPTIMIZATION_LEVEL = "-Owholemodule";
-<<<<<<< HEAD
-				SWIFT_VERSION = 2.3;
-=======
 				SWIFT_VERSION = 3.0;
->>>>>>> 3b0e52d8
 			};
 			name = Release;
 		};
@@ -1154,10 +1078,7 @@
 			isa = XCBuildConfiguration;
 			baseConfigurationReference = 5806108C4C9AA942D017FD38 /* Pods-ResourceAppTests.debug.xcconfig */;
 			buildSettings = {
-<<<<<<< HEAD
-=======
 				ALWAYS_EMBED_SWIFT_STANDARD_LIBRARIES = YES;
->>>>>>> 3b0e52d8
 				BUNDLE_LOADER = "$(TEST_HOST)";
 				FRAMEWORK_SEARCH_PATHS = "$(inherited)";
 				GCC_PREPROCESSOR_DEFINITIONS = (
@@ -1168,11 +1089,7 @@
 				LD_RUNPATH_SEARCH_PATHS = "$(inherited) @executable_path/Frameworks @loader_path/Frameworks";
 				PRODUCT_BUNDLE_IDENTIFIER = "nl.mathijskadijk.$(PRODUCT_NAME:rfc1034identifier)";
 				PRODUCT_NAME = "$(TARGET_NAME)";
-<<<<<<< HEAD
-				SWIFT_VERSION = 2.3;
-=======
 				SWIFT_VERSION = 3.0;
->>>>>>> 3b0e52d8
 				TEST_HOST = "$(BUILT_PRODUCTS_DIR)/ResourceApp.app/ResourceApp";
 			};
 			name = Debug;
@@ -1181,10 +1098,7 @@
 			isa = XCBuildConfiguration;
 			baseConfigurationReference = 8A12A24E7B08066489311F5F /* Pods-ResourceAppTests.release.xcconfig */;
 			buildSettings = {
-<<<<<<< HEAD
-=======
 				ALWAYS_EMBED_SWIFT_STANDARD_LIBRARIES = YES;
->>>>>>> 3b0e52d8
 				BUNDLE_LOADER = "$(TEST_HOST)";
 				FRAMEWORK_SEARCH_PATHS = "$(inherited)";
 				INFOPLIST_FILE = ResourceAppTests/Info.plist;
@@ -1192,11 +1106,7 @@
 				PRODUCT_BUNDLE_IDENTIFIER = "nl.mathijskadijk.$(PRODUCT_NAME:rfc1034identifier)";
 				PRODUCT_NAME = "$(TARGET_NAME)";
 				SWIFT_OPTIMIZATION_LEVEL = "-Owholemodule";
-<<<<<<< HEAD
-				SWIFT_VERSION = 2.3;
-=======
 				SWIFT_VERSION = 3.0;
->>>>>>> 3b0e52d8
 				TEST_HOST = "$(BUILT_PRODUCTS_DIR)/ResourceApp.app/ResourceApp";
 			};
 			name = Release;
@@ -1212,11 +1122,7 @@
 				PRODUCT_BUNDLE_IDENTIFIER = "nl.mathijskadijk.ResourceApp-tvOS";
 				PRODUCT_NAME = "$(TARGET_NAME)";
 				SDKROOT = appletvos;
-<<<<<<< HEAD
-				SWIFT_VERSION = 2.3;
-=======
 				SWIFT_VERSION = 3.0;
->>>>>>> 3b0e52d8
 				TARGETED_DEVICE_FAMILY = 3;
 			};
 			name = Debug;
@@ -1232,11 +1138,7 @@
 				PRODUCT_NAME = "$(TARGET_NAME)";
 				SDKROOT = appletvos;
 				SWIFT_OPTIMIZATION_LEVEL = "-Owholemodule";
-<<<<<<< HEAD
-				SWIFT_VERSION = 2.3;
-=======
 				SWIFT_VERSION = 3.0;
->>>>>>> 3b0e52d8
 				TARGETED_DEVICE_FAMILY = 3;
 			};
 			name = Release;
@@ -1252,11 +1154,7 @@
 				PRODUCT_BUNDLE_IDENTIFIER = "nl.mathijskadijk.ResourceAppTests-tvOS";
 				PRODUCT_NAME = "$(TARGET_NAME)";
 				SDKROOT = appletvos;
-<<<<<<< HEAD
-				SWIFT_VERSION = 2.3;
-=======
 				SWIFT_VERSION = 3.0;
->>>>>>> 3b0e52d8
 				TEST_HOST = "$(BUILT_PRODUCTS_DIR)/ResourceApp-tvOS.app/ResourceApp-tvOS";
 			};
 			name = Debug;
@@ -1272,11 +1170,7 @@
 				PRODUCT_NAME = "$(TARGET_NAME)";
 				SDKROOT = appletvos;
 				SWIFT_OPTIMIZATION_LEVEL = "-Owholemodule";
-<<<<<<< HEAD
-				SWIFT_VERSION = 2.3;
-=======
 				SWIFT_VERSION = 3.0;
->>>>>>> 3b0e52d8
 				TEST_HOST = "$(BUILT_PRODUCTS_DIR)/ResourceApp-tvOS.app/ResourceApp-tvOS";
 			};
 			name = Release;
