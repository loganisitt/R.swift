--- conflicted
+++ resolved
@@ -300,11 +300,8 @@
 				D51E60BF1BB13612004BB376 /* Images */,
 				D5E513B41B8E10F90035ECAA /* Fonts */,
 				D5F05D401BB51FEA003AE55E /* Files */,
-<<<<<<< HEAD
 				5D1AFAAC1C85859D003FE7AB /* Strings */,
-=======
 				E2A10EF61CD13768006BFC63 /* Relative To Project */,
->>>>>>> ea783c89
 				D55C6CBF1B5D757300301B0D /* FirstViewController.swift */,
 				D55C6CC11B5D757300301B0D /* SecondViewController.swift */,
 				D5CBCE481B7682B800C5D96B /* MyViewController.swift */,
