# R.swift
_Tool to get strong typed, autocompleted resources like images, cells and segues in Swift_

## Why use this?

It makes your code that uses resources:
- **Fully typed**, less casting and guessing what a method will return
- **Compiletime checked**, no more incorrect strings that make your app crash on runtime
- **Autocompleted**, never have to guess that image name again

Currently you type:
```swift
let icon = UIImage(named: "settings-icon")
let cell = dequeueReusableCellWithReuseIdentifier("textCell", forIndexPath: indexPath) as? TextCell
performSegueWithIdentifier("openSettings")
```

With R.swift it becomes:
```swift
let icon = R.image.settingsIcon
let cell = dequeueReusableCellWithReuseIdentifier(R.reuseIdentifier.textCell, forIndexPath: indexPath)
performSegueWithIdentifier(R.segue.openSettings)
```

## Usage

After installing R.swift into your project you can use the `R`-struct to access resources. If the struct is outdated just build and R.swift will correct any missing/changed/added resources.

R.swift currently supports:
- [X] Images
- [X] Segues
- [X] Storyboards
- [X] Nibs
- [X] Reusable cells
- [ ] Files in your bundle

Below you find the different formats:

Type             | Format                                                     | Without R.swift                           | With R.swift
-----------------|------------------------------------------------------------|-------------------------------------------|-----------------------------
Image            | `R.image.[imageName]`                                      | `UIImage(named: "settings-icon")`         | `R.image.settingsIcon`
Segue            | `R.segue.[segueIdentifier]`                                | `"openSettingsSegue"`                     | `R.segue.openSettingsSegue`
Storyboard       | `R.storyboard.[storyboardName].instance`                   | `UIStoryboard(name: "Main", bundle: nil)` | `R.storyboard.main.instance`
ViewController   | `R.storyboard.[storyboardName].[viewControllerIdentifier]` | `UIStoryboard(name: "Main", bundle: nil).instantiateViewControllerWithIdentifier("LoginController") as? LoginController` | `R.storyboard.main.loginController`
Nib              | `R.nib.[nibName].instance`                                 | `UINib(nibName: "TextCell", bundle: nil)` | `R.nib.textCell.instance`
Nib all views    | `R.nib.[nibName].instantiateWithOwner(nil, options: nil)`  | `UINib(nibName: "TextCell", bundle: nil).instantiateWithOwner(nil, options: nil)`  | `R.nib.textCell.instantiateWithOwner(nil, options: nil)`
Nib first view   | `R.nib.[nibName].firstView(nil, options: nil)`             | `UINib(nibName: "TextCell", bundle: nil).instantiateWithOwner(nil, options: nil).first as? TextCell` | `R.nib.textCell.firstView(nil, nil)`
Reuse identifier | `R.reuseIdentifier.[name]`                                 | `"TextCell"`                              | `R.reuseIdentifier.textCell`

Validate usage of images in Storyboards with `R.validate()` or to validate a specific storyboard use `R.storyboard.[storyboardName].validateImages()`. Please note that this uses `assert` and will only work in unoptimized debug builds.

## Installation

[CocoaPods](http://cocoapods.org) is the recommended way of installation, as this avoids including any binary files into your project.

### CocoaPods (recommended)

_There is also a [short video](https://vimeo.com/122888912) of this instruction._

1. Add `pod 'R.swift'` to your [Podfile](http://cocoapods.org/#get_started) and run `pod install`
2. In Xcode: Click on your project in the file list, choose your target under `TARGETS`, click the `Build Phases` tab and add a `New Run Script Phase` by clicking the little plus icon in the top left
3. Drag the new `Run Script` phase **above** the `Compile Sources` phase and **below** `Check Pods Manifest.lock`, expand it and paste the following script: `"$PODS_ROOT/R.swift/rswift" "$SRCROOT"`
4. Build your project, in Finder you will now see a `R.generated.swift` in the `$SRCROOT`-folder, drag the `R.generated.swift` files into your project and **uncheck** `Copy items if needed`

_Tip:_ Add the `*.generated.swift` pattern to your `.gitignore` file to prevent unnecessary conflicts.

### Manually

1. [Download](https://github.com/mac-cain13/R.swift/releases) a R.swift release, unzip it and put it into your source root directory
2. In Xcode: Click on your project in the file list, choose your target under `TARGETS`, click the `Build Phases` tab and add a `New Run Script Phase` by clicking the little plus icon in the top left
3. Drag the new `Run Script` phase **above** the `Compile Sources` phase, expand it and paste the following script: `"$SRCROOT/rswift" "$SRCROOT"`
4. Build your project, in Finder you will now see a `R.generated.swift` in the `$SRCROOT`-folder, drag the `R.generated.swift` files into your project and **uncheck** `Copy items if needed`

_Tip:_ Add the `*.generated.swift` pattern to your `.gitignore` file to prevent unnecessary conflicts.

## Tips and tricks

*Running R.swift gives errors like `29593 Trace/BPT trap: 5`, how to fix them?*

Make sure you run OS X 10.10 or higher with Xcode 6.1+. Lower versions are not supported and could lead to errors like these.

*R.swift also picks up asset files/storyboards from submodules and CocoaPods, can I prevent this?*

You can by changing the second argument (`"$SRCROOT"` in the example) of the build phase script, this is the folder R.swift will scan through. If you make this your project folder by changing the script to `"$SRCROOT/rswift" "$SRCROOT/MyProject"` it will only scan that folder.

*Can I make R.swift scan multiple folder trees?*

You can by passing multiple folders to scan through. Change the build phase script to something like this: `"$SRCROOT/rswift" "$SRCROOT/MyProject" "$SRCROOT/SubmoduleA" "$SRCROOT/SubmoduleB"`. Each folder will get it's own `R.generated.swift` file since R.swift assumes these folders will be different subprojects.

*When I launch `rswift` from Finder I get this "Unknown developer warning"?!*

<<<<<<< HEAD
For now I'm to lazy to sign my builds with a Developer ID and when running stuff from the commandline/Xcode it's not a problem. It will just work, but maybe I'll fix this. Signed releases are nice, now I only need to find some time to fix this. :)
=======
For now I'm too lazy to sign my builds with a Developer ID and when running stuff from the commandline/XCode it's not a problem. It will just work, but maybe I'll fix this. Signed releases are nice, now I only need to find some time to fix this. :)
>>>>>>> 72f6bf3d

## Contribute

Please post any issues, ideas and compliments in the GitHub issue tracker and feel free to submit pull request with fixes and improvements. Keep in mind; a good pull request is small, well explained and should benifit most of the users.

## License

R.swift is released under [MIT License](License) and created by [Mathijs Kadijk](https://github.com/mac-cain13).<|MERGE_RESOLUTION|>--- conflicted
+++ resolved
@@ -89,11 +89,7 @@
 
 *When I launch `rswift` from Finder I get this "Unknown developer warning"?!*
 
-<<<<<<< HEAD
-For now I'm to lazy to sign my builds with a Developer ID and when running stuff from the commandline/Xcode it's not a problem. It will just work, but maybe I'll fix this. Signed releases are nice, now I only need to find some time to fix this. :)
-=======
-For now I'm too lazy to sign my builds with a Developer ID and when running stuff from the commandline/XCode it's not a problem. It will just work, but maybe I'll fix this. Signed releases are nice, now I only need to find some time to fix this. :)
->>>>>>> 72f6bf3d
+For now I'm too lazy to sign my builds with a Developer ID and when running stuff from the commandline/Xcode it's not a problem. It will just work, but maybe I'll fix this. Signed releases are nice, now I only need to find some time to fix this. :)
 
 ## Contribute
 
